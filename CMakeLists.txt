--- conflicted
+++ resolved
@@ -68,11 +68,7 @@
 add_executable(arx ${ALL_SOURCES} ${ALL_INCLUDES})
 
 #link
-<<<<<<< HEAD
-target_link_libraries(arx dsound dxguid gdi32 shell32 dinput comdlg32 ole32 comctl32 ddraw jpeg z sfml-system pthread rt openal)
-=======
 target_link_libraries(arx dsound dxguid gdi32 shell32 dinput comdlg32 ole32 comctl32 ddraw jpeg z sfml-system ${THREAD_LIBS})
->>>>>>> bfc23fa3
 
 add_custom_target(remake
 	#clean and compile with 1 thread per core
