project(ArxLibertatis)

if(MSVC)
	# CMake 2.8.5 or newer is needed for CMAKE_LIBRARY_ARCHITECTURE support.
	cmake_minimum_required(VERSION 2.8.5)
	# Change CMAKE_LIBRARY_ARCHITECTURE to ensure the right libs are used
	if(CMAKE_CL_64)
		set(CMAKE_LIBRARY_ARCHITECTURE "x64")
	else()
		set(CMAKE_LIBRARY_ARCHITECTURE "x86")
	endif(CMAKE_CL_64)
else()
	cmake_minimum_required(VERSION 2.8)
endif()

# For custom cmake modules.
set(CMAKE_MODULE_PATH "${CMAKE_SOURCE_DIR}/cmake")

include(CheckTypeSize)
include(CheckSymbolExists)
include(CheckCXXSourceCompiles)

include(BuildSystem)
include(CompileCheck)
include(VersionString)
include(StyleCheck)
include(PrintConfiguration)
include(CreateSourceGroups)

##############################################################################

option(BUILD_TESTS "Build tests" OFF)
option(BUILD_TOOLS "Build tools" ON)
option(BUILD_CRASHREPORTER "Build the crash reporter" ON)
option(BUILD_EDITOR "Build editor" OFF)
option(BUILD_EDIT_LOADSAVE "Build save/load functions only used by the editor" ON)
option(UNITY_BUILD "Unity build" OFF)
option(DEBUG_EXTRA "Expensive debug options" OFF)
option(USE_OPENAL "Build the OpenAL audio backend." ON)
option(USE_DSOUND "Build the DirectSound audio backend." ON)
option(USE_OPENGL "Build the OpenGL renderer backend." ON)
option(USE_D3D9 "Build the Direct3D 9 renderer backend." ON)
option(USE_SDL "Build the SDL windowing backend." ON)
option(USE_DINPUT8 "Build the DirectInput 8 input backend." ON)
option(USE_NATIVE_FS "Use the native (POSIX / Win32) filesystem backend instead of boost." ON)


if(NOT WIN32)
	if(CMAKE_VERSION VERSION_LESS 2.8.5)
		set(CMAKE_INSTALL_DATAROOTDIR "share" CACHE
		    STRING "read-only architecture-independent data root (share) (relative to prefix).")
		mark_as_advanced(CMAKE_INSTALL_DATAROOTDIR)
		set(CMAKE_INSTALL_BINDIR "bin" CACHE
		    STRING "user executables (bin) (relative to prefix).")
		mark_as_advanced(CMAKE_INSTALL_BINDIR)
		set(CMAKE_INSTALL_LIBEXECDIR "libexec" CACHE
		    STRING "program executables (libexec) (relative to prefix).")
		mark_as_advanced(CMAKE_INSTALL_LIBEXECDIR)
		set(CMAKE_INSTALL_MANDIR "${CMAKE_INSTALL_DATAROOTDIR}/man" CACHE
		    STRING "man documentation (DATAROOTDIR/man) (relative to prefix).")
		mark_as_advanced(CMAKE_INSTALL_MANDIR)
		foreach(dir BINDIR LIBEXECDIR DATAROOTDIR MANDIR)
			if(NOT IS_ABSOLUTE ${CMAKE_INSTALL_${dir}})
				set(CMAKE_INSTALL_FULL_${dir} "${CMAKE_INSTALL_PREFIX}/${CMAKE_INSTALL_${dir}}")
			else()
				set(CMAKE_INSTALL_FULL_${dir} "${CMAKE_INSTALL_${dir}}")
			endif()
		endforeach()
	else()
		include(GNUInstallDirs)
	endif()
	set(ICONDIR "${CMAKE_INSTALL_DATAROOTDIR}/pixmaps" CACHE
	    STRING "Install location for icons (relative to prefix).")
	mark_as_advanced(ICONDIR)
	set(APPDIR "${CMAKE_INSTALL_DATAROOTDIR}/applications" CACHE
	    STRING "Install location for .desktop files (relative to prefix).")
	mark_as_advanced(APPDIR)
	set(GAMESBINDIR "${CMAKE_INSTALL_BINDIR}" CACHE
	    STRING "Install location for game executables (relative to prefix).")
	mark_as_advanced(GAMESBINDIR)
endif()


if((NOT LAST_CMAKE_CXX_FLAGS STREQUAL CMAKE_CXX_FLAGS) OR (NOT LAST_CMAKE_CXX_COMPILER STREQUAL CMAKE_CXX_COMPILER))
	force_recheck_library(DevIL IL)
	force_recheck_library(ZLIB)
	force_recheck_library(Freetype)
	force_recheck_library(Threads)
	force_recheck_library(OpenAL)
	force_recheck_library(OpenGL)
	force_recheck_library(GLEW)
	force_recheck_library(Boost)
	force_recheck_library(QtCore QT_QTCORE)
	force_recheck_library(QtGui QT_QTGUI)
	force_recheck_library(QtNetwork QT_QTNETWORK)
	unset(Boost_INCLUDE_DIR CACHE)
	set(LAST_CMAKE_CXX_FLAGS "${CMAKE_CXX_FLAGS}" CACHE INTERNAL "The last C++ compiler flags.")
	set(LAST_CMAKE_CXX_COMPILER "${CMAKE_CXX_COMPILER}" CACHE INTERNAL "The last C++ compiler.")
endif()

if(WINE)
	set(CMAKE_CXX_FLAGS "${CMAKE_CXX_FLAGS} -U_WIN32 -U__CYGWIN__ -U__WIN32__ -UWIN32")
	set(HAVE_WINAPI 1)
elseif(WIN32)
	if(NOT MSVC)
		# We need to define WINVER for MinGW32 when requiring anything newer than Win95 / WinNT
		add_definitions(-DWINVER=0x0500) # Require at least Windows 2000
	endif()
	set(HAVE_WINAPI 1)
else()
	set(HAVE_WINAPI 0)
endif()

if(NOT HAVE_WINAPI)
	# The is no DirectX under linux
	set(USE_D3D9 OFF)
	set(USE_DSOUND OFF)
	set(USE_DINPUT8 OFF)
else()
	if(USE_D3D9 OR USE_DINPUT8)
		find_package(DirectX REQUIRED)
	endif()
endif()

find_package(Freetype REQUIRED)
find_package(DevIL REQUIRED)
find_package(ZLIB REQUIRED)
set(CMAKE_THREAD_PREFER_PTHREAD 1)
find_package(Threads REQUIRED)
if(USE_OPENGL)
	find_package(OpenGL)
	find_package(GLEW)
endif()
if(USE_OPENAL)
	find_package(OpenAL 1.1)
	find_package(OpenALEFX)
endif()
find_package(Doxygen)
find_package(PythonInterp)
if(USE_SDL)
	if(${CMAKE_SYSTEM_NAME} MATCHES "Darwin")
	else()
		# Required to avoid linking with SDLmain except for OS X where it is necessary
		# due to the need to have NSApplication correctly setup by SDLmain.
		set(SDL_BUILDING_LIBRARY 1)
	endif()
	find_package(SDL 1.2 EXACT)
endif()

if(MSVC)
	# Link statically with Boost under Windows
	set(Boost_USE_STATIC_LIBS ON)
endif(MSVC)

set(BOOST_COMPONENTS program_options)
find_package(Boost 1.39 REQUIRED COMPONENTS ${BOOST_COMPONENTS})

set(HAVE_CRASHREPORTER 0)
if(BUILD_CRASHREPORTER)
	# Needed by the crash reporter
	add_definitions(-DQT_NO_DEBUG)
	find_package(Qt4 COMPONENTS QtCore QtGui QtNetwork)
	if(QT_FOUND)
		if(MSVC)
			find_package(DbgHelp)
			if(DBGHELP_FOUND)
				set(HAVE_CRASHREPORTER 1)
			endif()
		else()
			set(HAVE_CRASHREPORTER 1)
		endif()
	endif()
	remove_definitions(-DQT_DEBUG)

	if(HAVE_CRASHREPORTER)
		include(${QT_USE_FILE})
	endif()
endif()

mark_as_advanced(IL_INCLUDE_DIR)
mark_as_advanced(ILUT_LIBRARIES)
mark_as_advanced(ILU_LIBRARIES)
mark_as_advanced(IL_LIBRARIES)

set(SRC_DIR src)

if(MSVC)
	# Disable deprecation warnings
	add_definitions(-D_CRT_SECURE_NO_WARNINGS)
	add_definitions(-D_CRT_NONSTDC_NO_DEPRECATE)
	add_definitions(-D_SCL_SECURE_NO_WARNINGS)
	add_definitions(/wd4995)        # 'func': name was marked as #pragma deprecated

	# TEMP - disable warning caused by the F2L removal
	add_definitions(/wd4244)        # Conversion from 'float' to 'long', possible loss of data

	# TEMP - disable warning caused by conversion from a 64-bit type to a 32-bit one...
	if(CMAKE_CL_64)
		add_definitions(/wd4267)      # Conversion from 'size_t' to 'xxx', possible loss of data
	endif()

	add_definitions(/wd4127)        # warning C4127: conditional expression is constant
	add_definitions(/wd4201)        # warning C4201: nonstandard extension used : nameless struct/union
	add_definitions(/wd4503)        # warning C4503: 'xxx' : decorated name length exceeded, name was truncated
	
	if(NOT DEBUG_EXTRA)
		add_definitions(-D_HAS_ITERATOR_DEBUGGING=0)
		add_definitions(-D_SECURE_SCL=0)
		add_definitions(-D_SECURE_SCL_THROWS=0)
		add_definitions(-D_ITERATOR_DEBUG_LEVEL=0)
	endif()

	# Disable exceptions & rtti
	add_definitions(/GR-)           # No RTTI

	# Enable multiprocess build
	add_definitions(/MP)
	
	# Ensure we aren't using functionalities not found under Window XP SP1
	add_definitions(-D_WIN32_WINNT=0x0502)

	foreach(flag_var CMAKE_CXX_FLAGS CMAKE_CXX_FLAGS_DEBUG CMAKE_CXX_FLAGS_RELEASE)
		# Disable Run time checks
		string(REGEX REPLACE "/RTC1" "" ${flag_var} "${${flag_var}}")

		# Change runtime library from "Multi-threaded Debug DLL" to "Multi-threaded DLL"
		string(REGEX REPLACE "/MDd" "/MD" ${flag_var} "${${flag_var}}")

		# Remove definition of _DEBUG as it might conflict with libs we're linking with
		string(REGEX REPLACE "/D_DEBUG" "/DNDEBUG" ${flag_var} "${${flag_var}}")
		
		# Force to always compile with warning level 3
		string(REGEX REPLACE "/W[0-4]" "/W3" ${flag_var} "${${flag_var}}")
	endforeach(flag_var)

	# Avoid warning during link
	set(CMAKE_EXE_LINKER_FLAGS "${CMAKE_EXE_LINKER_FLAGS} /NODEFAULTLIB:LIBCMT")
	
	# Disable randomized base address (for better callstack matching)
	set(CMAKE_EXE_LINKER_FLAGS "${CMAKE_EXE_LINKER_FLAGS} /DYNAMICBASE:NO")
	
	# Always generate a PDB file
	set(CMAKE_EXE_LINKER_FLAGS "${CMAKE_EXE_LINKER_FLAGS} /DEBUG")

	# Enable compiler optimization in release
	set(CMAKE_CXX_FLAGS_RELEASE "${CMAKE_CXX_FLAGS_RELEASE} /Ox /Oi /Ot /GL /arch:SSE2 /GS- /fp:fast")
	
	# Always build with debug information
	set(CMAKE_CXX_FLAGS "${CMAKE_CXX_FLAGS} /Zi")
	
	# Enable linker optimization in release
	#  /OPT:REF   Eliminate unreferenced code
	#  /OPT:ICF   COMDAT folding (merge functions generating the same code)
	set(CMAKE_EXE_LINKER_FLAGS_RELEASE "${CMAKE_EXE_LINKER_FLAGS_RELEASE} /OPT:REF /OPT:ICF /LTCG")

	# This is needed to use ZLIB
	add_definitions(-DZLIB_WINAPI)

else(MSVC)
	
	# Check the dependencies so there won't by cryptic link errors later on when found libraries have the wrong architecture (32- vs. 64-bit)
	if(CMAKE_THREAD_LIBS_INIT)
		check_link_library(Threads CMAKE_THREAD_LIBS_INIT)
	endif()
	check_link_library(DevIL IL_LIBRARIES IL)
	check_link_library(ZLIB ZLIB_LIBRARIES)
	check_link_library(Freetype FREETYPE_LIBRARIES)
	if(USE_OPENAL AND OPENAL_FOUND)
		check_link_library(OpenAL OPENAL_LIBRARY)
	endif()
	if(USE_OPENGL AND OPENGL_FOUND)
		check_link_library(OpenGL OPENGL_gl_LIBRARY)
		check_link_library(GLEW GLEW_LIBRARIES)
	endif()
	if(USE_SDL AND SDL_FOUND)
		check_link_library(SDL SDL_LIBRARY)
	endif()
	
	if(HAVE_CRASHREPORTER)
		check_link_library(QtCore QT_QTCORE_LIBRARY_RELEASE QT_QTCORE)
		check_link_library(QtGui QT_QTGUI_LIBRARY_RELEASE QT_QTGUI)
		check_link_library(QtNetwork QT_QTNETWORK_LIBRARY_RELEASE QT_QTNETWORK)
	endif()
	
	if(${CMAKE_SYSTEM_NAME} MATCHES "Linux" OR ${CMAKE_SYSTEM_NAME} MATCHES "GNU"
	   OR ${CMAKE_SYSTEM_NAME} MATCHES "kFreeBSD")
		set(CMAKE_REQUIRED_DEFINITIONS "-D_POSIX_C_SOURCE=200809L -D_XOPEN_SOURCE=600")
		add_definitions(-D_POSIX_C_SOURCE=200809L -D_XOPEN_SOURCE=600)
		if(${CMAKE_SYSTEM_NAME} MATCHES "kFreeBSD")
			set(CMAKE_REQUIRED_DEFINITIONS "${CMAKE_REQUIRED_DEFINITIONS} -D_BSD_SOURCE")
			add_definitions(-D_BSD_SOURCE)
		endif()
	endif()
	
	check_symbol_exists(nanosleep "time.h" HAVE_NANOSLEEP_FUNC)
	
	check_symbol_exists(pthread_setname_np "pthread.h" HAVE_PTHREAD_SETNAME_NP)
	check_symbol_exists(pthread_set_name_np "pthread.h" HAVE_PTHREAD_SET_NAME_NP)
	check_symbol_exists(prctl "sys/prctl.h" HAVE_PRCTL)
	check_symbol_exists(PR_SET_NAME "linux/prctl.h" HAVE_PR_SET_NAME)
	
	check_symbol_exists(uname "sys/utsname.h" HAVE_UNAME)
	check_symbol_exists(getrusage "sys/resource.h" HAVE_GETRUSAGE)
	
	check_symbol_exists(popen "stdio.h" HAVE_POPEN)
	check_symbol_exists(pclose "stdio.h" HAVE_PCLOSE)
	
	find_library(LIBRT_LIBRARY rt)
	
	if(LIBRT_LIBRARY)
		set(CMAKE_REQUIRED_LIBRARIES "${LIBRT_LIBRARY}")
	endif()
	check_symbol_exists(clock_gettime "time.h" HAVE_CLOCK_GETTIME)
	if(LIBRT_LIBRARY)
		unset(CMAKE_REQUIRED_LIBRARIES)
	endif()
	if(NOT HAVE_CLOCK_GETTIME AND NOT HAVE_WINAPI)
		check_include_files("mach/clock.h;mach/clock_types.h;mach/mach_host.h" HAVE_MACH_CLOCK)
	endif()
	
	check_include_file("wordexp.h" HAVE_WORDEXP_H)
	
	check_symbol_exists(fork "unistd.h" HAVE_FORK)
	check_symbol_exists(readlink "unistd.h" HAVE_READLINK)
	check_symbol_exists(dup2 "unistd.h" HAVE_DUP2)
	check_symbol_exists(execl "unistd.h" HAVE_EXECL)
	check_symbol_exists(execlp "unistd.h" HAVE_EXECLP)
	if(NOT WIN32)
		check_symbol_exists(isatty "unistd.h" HAVE_ISATTY)
	endif()
	
	check_symbol_exists(sched_getscheduler "sched.h" HAVE_SCHED_GETSCHEDULER)
	
	check_symbol_exists(kill "signal.h" HAVE_KILL)
	
	check_symbol_exists(backtrace "execinfo.h" HAVE_BACKTRACE)
	
	check_include_file("sys/types.h" HAVE_SYS_TYPES_H)
	check_symbol_exists(getpid "unistd.h" HAVE_GETPID)
	
	check_symbol_exists(sysconf "unistd.h" HAVE_SYSCONF)
	
	check_symbol_exists(sigaction "signal.h" HAVE_SIGACTION)
	
	if(USE_NATIVE_FS)
		
		check_include_file("sys/stat.h" HAVE_SYS_STAT_H)
		check_include_file("sys/errno.h" HAVE_SYS_ERRNO_H)
		check_include_file("dirent.h" HAVE_DIRENT_H)
		
		check_symbol_exists(readdir_r "dirent.h" HAVE_READDIR_R)
		
		check_symbol_exists(fpathconf "unistd.h" HAVE_FPATHCONF)
		check_symbol_exists(pathconf "unistd.h" HAVE_PATHCONF)
		check_symbol_exists(_PC_NAME_MAX "unistd.h" HAVE_PC_NAME_MAX)
		check_symbol_exists(_PC_CASE_SENSITIVE "unistd.h" HAVE_PC_CASE_SENSITIVE)
		
		check_symbol_exists(dirfd "dirent.h" HAVE_DIRFD)
		
		check_symbol_exists(fstatat "sys/stat.h" HAVE_FSTATAT)
		
		check_symbol_exists(NAME_MAX "dirent.h" HAVE_NAME_MAX)
		
		if(HAVE_SYS_STAT_H AND HAVE_SYS_ERRNO_H AND HAVE_DIRENT_H AND HAVE_READDIR_R)
			if((((HAVE_DIRFD AND HAVE_FPATHCONF) OR HAVE_PATHCONF) AND HAVE_PC_NAME_MAX)
			   OR (HAVE_NAME_MAX))
				set(HAVE_POSIX_FILESYSTEM 1)
			endif()
		endif()
		
	endif()
	
	# Warning level
	add_cxxflag("-Wall")
	add_cxxflag("-Wextra")
	add_cxxflag("-Wformat=2")
	add_cxxflag("-Wundef")
	add_cxxflag("-Wpointer-arith")
	add_cxxflag("-Wcast-qual")
	add_cxxflag("-Woverloaded-virtual")
	add_cxxflag("-Wlogical-op")
	
	add_cxxflag("-Wliteral-conversion")
	add_cxxflag("-Wshift-overflow")
	add_cxxflag("-Woverflow")
	add_cxxflag("-Wbool-conversions")
	
	# TODO enable:
	# add_cxxflag("-Wconversion") # very noisy
	# add_cxxflag("-Wsign-conversion") # very noisy
	# add_cxxflag("-Wmissing-declarations") # to catch functions that should be marked as static
	# add_cxxflag("-Wredundant-decls") # to catch extern definitions in .cpp files (with UNITYBUILD)
	
	if(CMAKE_BUILD_TYPE STREQUAL "")
		set(CMAKE_BUILD_TYPE "Release")
	endif()
	
	if(CMAKE_BUILD_TYPE STREQUAL "Debug")
		
		#Debug
		add_definitions(-D_DEBUG)
		
		check_compiler_flag(RESULT "-g3")
		if(NOT RESULT STREQUAL "")
			string(REGEX REPLACE "-g(|[0-9]|gdb)" "" CMAKE_CXX_FLAGS_DEBUG "${CMAKE_CXX_FLAGS_DEBUG}")
			set(CMAKE_CXX_FLAGS_DEBUG "${CMAKE_CXX_FLAGS_DEBUG} ${RESULT}")
		endif()
		
		check_compiler_flag(RESULT "-O0")
		string(REGEX REPLACE "-O[0-9]" "" CMAKE_CXX_FLAGS_DEBUG "${CMAKE_CXX_FLAGS_DEBUG}")
		set(CMAKE_CXX_FLAGS_DEBUG "${CMAKE_CXX_FLAGS_DEBUG} ${RESULT}")
		
	elseif(CMAKE_BUILD_TYPE STREQUAL "Release")
		
		if((NOT CMAKE_CXX_FLAGS MATCHES "-g(|[0-9]|gdb)")
			 AND (NOT CMAKE_CXX_FLAGS_RELEASE MATCHES "-g(|[0-9]|gdb)"))
			add_cxxflag("-g2")
		endif()
		
	endif()
	
	if(DEBUG_EXTRA)
		add_cxxflag("-ftrapv") # to add checks for (undefined) signed integer overflow
		add_cxxflag("-fbounds-checking")
		add_cxxflag("-fcatch-undefined-behavior")
		add_cxxflag("-Wstrict-aliasing=1")
	else()
		# -Wuninitialized causes too many false positives
		add_cxxflag("-Wno-uninitialized")
		# (clang only) Conflicts with using const variables for configuration.
		add_cxxflag("-Wno-constant-logical-operand")
	endif()
	
	if(UNITY_BUILD)
		add_cxxflag("-fwhole-program")
	endif()
	
	if(CMAKE_CXX_COMPILER_ID STREQUAL "PathScale")
		# The standard library shipped with ekopath failes to compile with -fno-rtti
		# See https://github.com/pathscale/stdcxx/issues/3
		add_definitions(-D_RWSTD_NO_DYNAMIC_CAST)
	endif()
	
	# Because we are lazy
	add_ldflag("-Wl,--as-needed")

	# Xcode does not support -isystem yet
	if(${CMAKE_SYSTEM_NAME} MATCHES "Darwin")
		add_cxxflag("-Wno-undef")
	endif()
	
endif(MSVC)

if(WIN32 AND NOT WINE)
	# Define default user and data directories.
	if(NOT DEFINED DATA_DIR)
		set(DATA_DIR "Arx Libertatis")
	endif()
	if(NOT DEFINED USER_DIR)
		set(USER_DIR "Arx Libertatis")
	endif()
	if(NOT DEFINED USER_DIR_PREFIXES)
		set(USER_DIR_PREFIXES "%FOLDERID_SavedGames%")
	endif()
elseif(${CMAKE_SYSTEM_NAME} MATCHES "Darwin")
	# Define default user and data directories.
	if(NOT DEFINED DATA_DIR)
		set(DATA_DIR "ArxLibertatis")
	endif()
	if(NOT DEFINED USER_DIR)
		set(USER_DIR "ArxLibertatis")
	endif()
	if(NOT DEFINED CONFIG_DIR)
		set(CONFIG_DIR "ArxLibertatis")
	endif()
	if(NOT DEFINED DATA_DIR_PREFIXES)
		set(DATA_DIR_PREFIXES "/Applications")
	endif()
	if(NOT DEFINED USER_DIR_PREFIXES)
		set(USER_DIR_PREFIXES "~/Library/Application Support")
	endif()
	if(NOT DEFINED CONFIG_DIR_PREFIXES)
		set(CONFIG_DIR_PREFIXES "~/Library/Application Support")
	endif()
else()
	# Define default user and data directories.
	if(NOT DEFINED DATA_DIR)
		set(DATA_DIR "games/arx")
	endif()
	if(NOT DEFINED USER_DIR)
		set(USER_DIR "arx")
	endif()
	if(NOT DEFINED CONFIG_DIR)
		set(CONFIG_DIR "arx")
	endif()
	if(NOT DEFINED DATA_DIR_PREFIXES)
		set(DATA_DIR_PREFIXES "$XDG_DATA_DIRS")
	endif()
	if(NOT DEFINED USER_DIR_PREFIXES)
		set(USER_DIR_PREFIXES "$XDG_DATA_HOME")
	endif()
	if(NOT DEFINED CONFIG_DIR_PREFIXES)
		set(CONFIG_DIR_PREFIXES "$XDG_CONFIG_HOME")
	endif()
endif()
if(DATA_DIR STREQUAL "")
	unset(DATA_DIR)
endif()
if(USER_DIR STREQUAL "")
	unset(USER_DIR)
endif()
if(CONFIG_DIR STREQUAL "")
	unset(CONFIG_DIR)
endif()
if(DATA_DIR_PREFIXES STREQUAL "")
	unset(DATA_DIR_PREFIXES)
endif()
if(USER_DIR_PREFIXES STREQUAL "")
	unset(USER_DIR_PREFIXES)
endif()

# Check that all required functionality is available.
if(CMAKE_USE_PTHREADS_INIT AND HAVE_SYS_TYPES_H AND HAVE_GETPID)
	set(HAVE_PTHREADS 1)
endif()

# Preprocessor definitions
if(HAVE_WINAPI)
	add_definitions(-DNOMINMAX)
	add_definitions(-DWIN32_LEAN_AND_MEAN)
endif(HAVE_WINAPI)

# Sources
set(AI_SOURCES
	src/ai/PathFinder.cpp
	src/ai/PathFinderManager.cpp
	src/ai/Paths.cpp
)

set(ANIMATION_SOURCES
	src/animation/Animation.cpp
	src/animation/AnimationRender.cpp
	src/animation/Cinematic.cpp
	src/animation/CinematicKeyframer.cpp
	src/animation/Intro.cpp
)

set(AUDIO_SOURCES
	src/audio/Ambiance.cpp
	src/audio/Audio.cpp
	src/audio/AudioEnvironment.cpp
	src/audio/AudioGlobal.cpp
	src/audio/AudioResource.cpp
	src/audio/AudioSource.cpp
	src/audio/Mixer.cpp
	src/audio/Sample.cpp
	src/audio/Stream.cpp
	src/audio/codec/ADPCM.cpp
	src/audio/codec/RAW.cpp
	src/audio/codec/WAV.cpp
)

set(AUDIO_OPENAL_SOURCES
	src/audio/openal/OpenALBackend.cpp
	src/audio/openal/OpenALSource.cpp
	src/audio/openal/OpenALUtils.cpp
)

set(AUDIO_DSOUND_SOURCES
	src/audio/dsound/DSoundBackend.cpp
	src/audio/dsound/DSoundSource.cpp
)

set(CORE_SOURCES
	src/core/Application.cpp
	src/core/ArxGame.cpp
	src/core/Config.cpp
	src/core/Core.cpp
	src/core/GameTime.cpp
	src/core/Localisation.cpp
	src/core/SaveGame.cpp
	src/core/Startup.cpp
)

set(EDITOR_SOURCES
	src/core/Dialog.cpp
	src/script/ScriptDebugger.cpp
	src/script/ScriptDebuggerDialog.cpp
)

set(GAME_SOURCES
	src/game/Damage.cpp
	src/game/Equipment.cpp
	src/game/Inventory.cpp
	src/game/Levels.cpp
	src/game/Map.cpp
	src/game/Missile.cpp
	src/game/NPC.cpp
	src/game/Player.cpp
	src/game/Spells.cpp
)

set(GRAPHICS_SOURCES
	src/graphics/Draw.cpp
	src/graphics/GraphicsModes.cpp
	src/graphics/GraphicsUtility.cpp
	src/graphics/Math.cpp
	src/graphics/Renderer.cpp
	src/graphics/data/CinematicTexture.cpp
	src/graphics/data/FTL.cpp
	src/graphics/data/Mesh.cpp
	src/graphics/data/MeshManipulation.cpp
	src/graphics/data/Progressive.cpp
	src/graphics/data/TextureContainer.cpp
	src/graphics/effects/CinematicEffects.cpp
	src/graphics/effects/DrawEffects.cpp
	src/graphics/effects/Fog.cpp
	src/graphics/effects/SpellEffects.cpp
	src/graphics/font/Font.cpp
	src/graphics/font/FontCache.cpp
	src/graphics/image/Image.cpp
	src/graphics/particle/Particle.cpp
	src/graphics/particle/ParticleEffects.cpp
	src/graphics/particle/ParticleManager.cpp
	src/graphics/particle/ParticleSystem.cpp
	src/graphics/spells/Spells01.cpp
	src/graphics/spells/Spells02.cpp
	src/graphics/spells/Spells03.cpp
	src/graphics/spells/Spells04.cpp
	src/graphics/spells/Spells05.cpp
	src/graphics/spells/Spells06.cpp
	src/graphics/spells/Spells07.cpp
	src/graphics/spells/Spells08.cpp
	src/graphics/spells/Spells09.cpp
	src/graphics/spells/Spells10.cpp
	src/graphics/texture/PackedTexture.cpp
	src/graphics/texture/Texture.cpp
	src/graphics/texture/TextureStage.cpp
)

set(GRAPHICS_D3D9_SOURCES
	src/graphics/d3d9/D3D9Renderer.cpp
	src/graphics/d3d9/D3D9Texture2D.cpp
	src/graphics/d3d9/D3D9TextureStage.cpp
)
set(GRAPHICS_OPENGL_SOURCES
	src/graphics/opengl/GLTexture2D.cpp
	src/graphics/opengl/GLTextureStage.cpp
	src/graphics/opengl/OpenGLRenderer.cpp
)

set(GUI_SOURCES
	src/gui/Credits.cpp
	src/gui/Interface.cpp
	src/gui/Menu.cpp
	src/gui/MenuPublic.cpp
	src/gui/MenuWidgets.cpp
	src/gui/MiniMap.cpp
	src/gui/Note.cpp
	src/gui/Speech.cpp
	src/gui/Text.cpp
	src/gui/TextManager.cpp
)

set(INPUT_SOURCES 
	src/input/Input.cpp
	src/input/InputKey.cpp
)
set(INPUT_DINPUT8_SOURCES src/input/DInput8Backend.cpp)
set(INPUT_SDL_SOURCES src/input/SDLInputBackend.cpp)

set(IO_SOURCES
	src/io/CinematicLoad.cpp
	src/io/Implode.cpp
	src/io/IniReader.cpp
	src/io/IniSection.cpp
	src/io/IniWriter.cpp
	src/io/IO.cpp
	src/io/SaveBlock.cpp
	src/io/Screenshot.cpp
)
set(IO_LOGGER_SOURCES
	src/io/log/ConsoleLogger.cpp
	src/io/log/LogBackend.cpp
	src/io/log/Logger.cpp
)
set(IO_LOGGER_EXTRA_SOURCES
	src/io/log/FileLogger.cpp
	src/io/log/CriticalLogger.cpp
)
set(IO_RESOURCE_SOURCES
	src/io/Blast.cpp
	src/io/resource/PakEntry.cpp
	src/io/resource/PakReader.cpp
	src/io/resource/ResourcePath.cpp
)
set(IO_LOGGER_POSIX_SOURCES src/io/log/ColorLogger.cpp)
set(IO_LOGGER_WINDOWS_SOURCES src/io/log/MsvcLogger.cpp)
set(IO_FILESYSTEM_SOURCES
	src/io/fs/FilePath.cpp
	src/io/fs/FileStream.cpp
	src/io/fs/Filesystem.cpp
)
set(IO_FILESYSTEM_BOOST_SOURCES src/io/fs/FilesystemBoost.cpp)
set(IO_FILESYSTEM_POSIX_SOURCES src/io/fs/FilesystemPOSIX.cpp)
set(IO_FILESYSTEM_WINDOWS_SOURCES src/io/fs/FilesystemWindows.cpp)

set(MATH_SOURCES
	src/math/Angle.cpp
	src/math/Random.cpp
)

set(PHYSICS_SOURCES
	src/physics/Anchors.cpp
	src/physics/Attractors.cpp
	src/physics/Box.cpp
	src/physics/Clothes.cpp
	src/physics/Collisions.cpp
	src/physics/CollisionShapes.cpp
	src/physics/Physics.cpp
)

# Basic platform abstraction sources
set(PLATFORM_SOURCES
	src/platform/Dialog.cpp
	src/platform/Environment.cpp
	src/platform/Lock.cpp
	src/platform/Platform.cpp
	src/platform/String.cpp
	src/platform/Time.cpp
)
if(${CMAKE_SYSTEM_NAME} MATCHES "Darwin")
	list(APPEND PLATFORM_SOURCES src/platform/Dialog.mm)
endif()

# Extra platform abstraction - depends on the crash handler
set(PLATFORM_EXTRA_SOURCES
	src/platform/Thread.cpp
)

# Crash handler sources
set(PLATFORM_CRASHHANDLER_SOURCES src/platform/CrashHandler.cpp)
set(PLATFORM_CRASHHANDLER_IMPL_SOURCES src/platform/crashhandler/CrashHandlerImpl.cpp)
set(PLATFORM_CRASHHANDLER_POSIX_SOURCES src/platform/crashhandler/CrashHandlerPOSIX.cpp)
set(PLATFORM_CRASHHANDLER_WINDOWS_SOURCES src/platform/crashhandler/CrashHandlerWindows.cpp)

set(SCENE_SOURCES
	src/scene/ChangeLevel.cpp
	src/scene/CinematicSound.cpp
	src/scene/GameSound.cpp
	src/scene/Interactive.cpp
	src/scene/Light.cpp
	src/scene/LinkedObject.cpp
	src/scene/LoadLevel.cpp
	src/scene/Object.cpp
	src/scene/Scene.cpp
)

set(SCRIPT_SOURCES
	src/script/Script.cpp
	src/script/ScriptedAnimation.cpp
	src/script/ScriptedCamera.cpp
	src/script/ScriptedControl.cpp
	src/script/ScriptedConversation.cpp
	src/script/ScriptedInterface.cpp
	src/script/ScriptedInventory.cpp
	src/script/ScriptedIOControl.cpp
	src/script/ScriptedIOProperties.cpp
	src/script/ScriptedItem.cpp
	src/script/ScriptedLang.cpp
	src/script/ScriptedNPC.cpp
	src/script/ScriptedPlayer.cpp
	src/script/ScriptedVariable.cpp
	src/script/ScriptEvent.cpp
	src/script/ScriptUtils.cpp
)

set(WINDOW_SOURCES
	src/window/RenderWindow.cpp
	src/window/Window.cpp
)
set(WINDOW_SDL_SOURCES src/window/SDLWindow.cpp)
set(WINDOW_WIN32_SOURCES src/window/Win32Window.cpp)
set(WINDOW_D3D9_SOURCES src/window/D3D9Window.cpp)

file(GLOB_RECURSE ALL_INCLUDES ${SRC_DIR}/*.h)

include_directories(${SRC_DIR} ${CMAKE_CURRENT_BINARY_DIR} ${CMAKE_SOURCE_DIR}/tools)
include_directories(SYSTEM ${ZLIB_INCLUDE_DIRS} ${IL_INCLUDE_DIR} ${FREETYPE_INCLUDE_DIRS} ${Boost_INCLUDE_DIR})

# Setting the BOOST_ROOT will result in linking failures on Visual Studio as found
# release and debug libs get mixed up. On windows we will empty out the
# Boost_LIBRARIES list and count on the auto-linking feature boost provides.
# http://www.boost.org/doc/libs/1_47_0/more/getting_started/windows.html#auto-linking
if (MSVC)
	# Reset libraries list so VC will perform auto-linking.
	set (Boost_LIBRARIES "")
	
	# Not needed anymore as BOOST_ROOT finds these properly.
	# Didnt remove yet eiher so nothing breaks, added empty checks instead to not add duplicated.
	if ("${Boost_INCLUDE_DIRS}" STREQUAL "")
		set (Boost_INCLUDE_DIRS ${Boost_INCLUDE_DIRS} $ENV{BOOST_ROOT}/include)
	endif ()
	if ("${Boost_LIBRARY_DIRS}" STREQUAL "")
		set (Boost_LIBRARY_DIRS ${Boost_LIBRARY_DIRS} $ENV{BOOST_ROOT}/lib)
	endif ()
	
	# Add boost lib directory to the list of libraries paths
	link_directories(${Boost_LIBRARY_DIRS})
endif ()

set(ARX_LIBRARIES ${FREETYPE_LIBRARIES} ${ZLIB_LIBRARIES} ${IL_LIBRARIES} ${CMAKE_THREAD_LIBS_INIT} ${Boost_LIBRARIES})

if(HAVE_WINAPI)
	list(APPEND ARX_LIBRARIES gdi32 shell32 comdlg32 ole32 comctl32)
endif()

if(USE_OPENAL AND OPENAL_FOUND)
	list(APPEND AUDIO_SOURCES ${AUDIO_OPENAL_SOURCES})
	list(APPEND ARX_LIBRARIES ${OPENAL_LIBRARY})
	include_directories(SYSTEM ${OPENAL_INCLUDE_DIR})
	set(HAVE_OPENAL 1)
	if(OPENALEFX_FOUND)
		include_directories(SYSTEM ${OPENAL_EFX_INCLUDE_DIR})
		set(HAVE_OPENAL_EFX 1)
	endif()
endif()
if(USE_DSOUND)
	# TODO does this need DIRECTX_FOUND? if so, the find_package(DirectX) should also be run if USE_DSOUND is set but USE_D3D9 isn't
	list(APPEND AUDIO_SOURCES ${AUDIO_DSOUND_SOURCES})
	set(HAVE_DSOUND 1)
endif()

if(USE_D3D9 AND DIRECTX_FOUND)
	list(APPEND GRAPHICS_SOURCES ${GRAPHICS_D3D9_SOURCES})
	list(APPEND WINDOW_SOURCES ${WINDOW_WIN32_SOURCES} ${WINDOW_D3D9_SOURCES})
		
	list(APPEND ARX_LIBRARIES ${DIRECTX_D3D9_LIBRARY} ${DIRECTX_D3DX9_LIBRARY} ${DIRECTX_D3DCOMPILER_LIBRARY} ${DIRECTX_DXERR9_LIBRARY})
	include_directories(SYSTEM ${DIRECTX_INCLUDE_DIR})
	
	set(HAVE_D3D9 1)
endif()

if(USE_OPENGL AND OPENGL_FOUND AND GLEW_FOUND)
	list(APPEND GRAPHICS_SOURCES ${GRAPHICS_OPENGL_SOURCES})
	list(APPEND ARX_LIBRARIES ${OPENGL_gl_LIBRARY} ${GLEW_LIBRARIES})
	include_directories(SYSTEM ${OPENGL_INCLUDE_DIR} ${GLEW_INCLUDE_DIR})
	set(HAVE_OPENGL 1)
	add_definitions(-DGL_GLEXT_PROTOTYPES)
endif()

if(USE_SDL AND HAVE_OPENGL AND SDL_FOUND)
	list(APPEND WINDOW_SOURCES ${WINDOW_SDL_SOURCES})
	list(APPEND INPUT_SOURCES ${INPUT_SDL_SOURCES})
	list(APPEND ARX_LIBRARIES ${SDL_LIBRARY})
	include_directories(SYSTEM ${SDL_INCLUDE_DIR})
	set(HAVE_SDL 1)
endif()

if(USE_DINPUT8 AND DIRECTX_FOUND)
	list(APPEND INPUT_SOURCES ${INPUT_DINPUT8_SOURCES})
	list(APPEND ARX_LIBRARIES ${DIRECTX_DINPUT8_LIBRARY} ${DIRECTX_DXGUID_LIBRARY} ${DIRECTX_DXERR9_LIBRARY})
	set(HAVE_DINPUT8 1)
	if(WINE)
		# TODO(broken-wine) work around missing symbols in wine's dinput8
		list(APPEND ARX_LIBRARIES dinput)
	endif()
endif()

if(HAVE_ISATTY)
	list(APPEND IO_LOGGER_SOURCES ${IO_LOGGER_POSIX_SOURCES})
endif()
if(HAVE_WINAPI)
	list(APPEND IO_LOGGER_SOURCES ${IO_LOGGER_WINDOWS_SOURCES})
endif()
list(APPEND IO_SOURCES ${IO_LOGGER_SOURCES} ${IO_LOGGER_EXTRA_SOURCES})

list(APPEND IO_SOURCES ${IO_RESOURCE_SOURCES})

if(HAVE_POSIX_FILESYSTEM)
	list(APPEND IO_FILESYSTEM_SOURCES ${IO_FILESYSTEM_POSIX_SOURCES})
elseif(USE_NATIVE_FS AND HAVE_WINAPI)
	add_definitions(-DHAVE_WINDOWS_FILESYSTEM)
	list(APPEND IO_FILESYSTEM_SOURCES ${IO_FILESYSTEM_WINDOWS_SOURCES})
	set(HAVE_WIN32_FILESYSTEM 1)
elseif((Boost_MAJOR_VERSION GREATER 1) OR (NOT Boost_MINOR_VERSION LESS 44))
	find_package(Boost 1.44 REQUIRED COMPONENTS ${BOOST_COMPONENTS} filesystem system)
	set(HAVE_BOOST_FILESYSTEM_V3 1)
	add_definitions(-DBOOST_FILESYSTEM_VERSION=3)
	list(APPEND IO_FILESYSTEM_SOURCES ${IO_FILESYSTEM_BOOST_SOURCES})
	list(APPEND ARX_LIBRARIES ${Boost_LIBRARIES})
else()
	message(FATAL_ERROR "You need either Boost >= 1.44 or Windows API or enough POSIX functionality; Found boost version ${Boost_VERSION}")
endif()
list(APPEND IO_SOURCES ${IO_FILESYSTEM_SOURCES})

if(HAVE_CRASHREPORTER)
	if((HAVE_EXECLP OR HAVE_EXECL) AND HAVE_FORK AND HAVE_KILL)
		list(APPEND PLATFORM_CRASHHANDLER_SOURCES ${PLATFORM_CRASHHANDLER_IMPL_SOURCES})
		list(APPEND PLATFORM_CRASHHANDLER_SOURCES ${PLATFORM_CRASHHANDLER_POSIX_SOURCES})
		set(HAVE_CRASHHANDLER_POSIX 1)
	elseif(MSVC)
		list(APPEND PLATFORM_CRASHHANDLER_SOURCES ${PLATFORM_CRASHHANDLER_IMPL_SOURCES})
		list(APPEND PLATFORM_CRASHHANDLER_SOURCES ${PLATFORM_CRASHHANDLER_WINDOWS_SOURCES})
		set(HAVE_CRASHHANDLER_WINDOWS 1)
		list(APPEND ARX_LIBRARIES ${DBGHELP_LIBRARIES})
		include_directories(SYSTEM ${DBGHELP_INCLUDE_DIR})
	else()
		# Don't bother building arxcrashreporter if it will never be used.
		#unset(HAVE_CRASHREPORTER)
	endif()
endif()

if(LIBRT_LIBRARY AND (HAVE_CLOCK_GETTIME OR HAVE_CRASHHANDLER_POSIX))
	# Needed for clock_gettime and boost::interprocess on some system.
	list(APPEND ARX_LIBRARIES ${LIBRT_LIBRARY})
endif()

if(NOT MSVC)
	check_link_library(Boost Boost_LIBRARIES)
endif()

set(ARX_SOURCES
	${AI_SOURCES}
	${ANIMATION_SOURCES}
	${AUDIO_SOURCES}
	${CORE_SOURCES}
	${GAME_SOURCES}
	${GRAPHICS_SOURCES}
	${GUI_SOURCES}
	${INPUT_SOURCES}
	${IO_SOURCES}
	${MATH_SOURCES}
	${PHYSICS_SOURCES}
	${PLATFORM_SOURCES}
	${PLATFORM_EXTRA_SOURCES}
	${PLATFORM_CRASHHANDLER_SOURCES}
	${SCENE_SOURCES}
	${SCRIPT_SOURCES}
	${WINDOW_SOURCES}
)

# Set the icon for the Windows executable by adding this resource file to the sources
if(MSVC)
	SET(ARX_SOURCES ${ARX_SOURCES} data/icons/arx-libertatis.rc)
endif()

if(BUILD_EDITOR)
	list(APPEND ARX_SOURCES ${EDITOR_SOURCES})
endif()

add_definitions(-DBOOST_FILESYSTEM_NO_DEPRECATED)

#create source groups
list(APPEND ALL_FILES_FOR_GROUPS ${ALL_INCLUDES} ${ARX_SOURCES})
create_source_groups(ALL_FILES_FOR_GROUPS)

configure_file("${SRC_DIR}/Configure.h.cmake" "Configure.h" ESCAPE_QUOTES)

set(VERSION_FILE "${CMAKE_BINARY_DIR}/Version.cpp")
version_file("${SRC_DIR}/core/Version.cpp.cmake" "${VERSION_FILE}" "VERSION" ".git")
list(APPEND ARX_SOURCES "${VERSION_FILE}")


# Add executables

if(WIN32 OR APPLE)
	set(arx_INSTALL DESTINATION "bin")
else()
	set(arx_INSTALL DESTINATION "${GAMESBINDIR}")
endif()

add_executable_shared(arx WIN32 "${ARX_SOURCES}" "${ARX_LIBRARIES}"
                      "${ALL_INCLUDES}" "${arx_INSTALL}")

if(HAVE_CRASHREPORTER)
	
	set(arxcrashreporter_SOURCES
		${PLATFORM_SOURCES}
		${IO_FILESYSTEM_SOURCES}
		${IO_LOGGER_SOURCES}
		tools/crashreporter/CrashReporter.cpp
		tools/crashreporter/ErrorReport.h
		tools/crashreporter/ErrorReport.cpp
		tools/crashreporter/qhexedit/Commands.h
		tools/crashreporter/qhexedit/Commands.cpp
		tools/crashreporter/qhexedit/QHexEdit.h
		tools/crashreporter/qhexedit/QHexEdit.cpp
		tools/crashreporter/qhexedit/QHexEditPrivate.h
		tools/crashreporter/qhexedit/QHexEditPrivate.cpp
		tools/crashreporter/qhexedit/XByteArray.h
		tools/crashreporter/qhexedit/XByteArray.cpp
		tools/crashreporter/tbg/TBG.h
		tools/crashreporter/tbg/TBG.cpp
		tools/crashreporter/ui/ErrorReportDialog.h
		tools/crashreporter/ui/ErrorReportDialog.cpp
		"${VERSION_FILE}"
	)
	
	if(HAVE_WINAPI)
		list(APPEND arxcrashreporter_SOURCES
			tools/crashreporter/Win32Utilities.h
			tools/crashreporter/Win32Utilities.cpp
		)
	endif()
	
	set(arxcrashreporter_UIs
		tools/crashreporter/ui/ErrorReportDialog.ui
	)
	
	set(arxcrashreporter_MOC_HEADERS
		tools/crashreporter/ui/ErrorReportDialog.h
		tools/crashreporter/qhexedit/QHexEdit.h
		tools/crashreporter/qhexedit/QHexEditPrivate.h
	)
	
	set(arxcrashreporter_RESOURCES
		tools/crashreporter/resources/CrashReporter.qrc
	)
	
	set(arxcrashreporter_MANUAL_SOURCES "${arxcrashreporter_SOURCES}")
	
	qt4_wrap_ui(arxcrashreporter_SOURCES ${arxcrashreporter_UIs})
	qt4_wrap_cpp(arxcrashreporter_SOURCES ${arxcrashreporter_MOC_HEADERS})
	qt4_add_resources(arxcrashreporter_SOURCES ${arxcrashreporter_RESOURCES})
	
	set(SRC_DIR tools/crashreporter/)
	
	create_source_groups(arxcrashreporter_SOURCES)
	
	set(arxcrashreporter_LIBRARIES
		${QT_QTCORE_LIBRARY_RELEASE}
		${QT_QTGUI_LIBRARY_RELEASE}
		${QT_QTNETWORK_LIBRARY_RELEASE}
		${Boost_LIBRARIES}
		${CMAKE_THREAD_LIBS_INIT}
	)
	if(LIBRT_LIBRARY)
		# Needed for boost::interprocess on some systems.
		list(APPEND arxcrashreporter_LIBRARIES ${LIBRT_LIBRARY})
	endif()
	if(MSVC)
		list(APPEND arxcrashreporter_LIBRARIES winmm psapi imm32)
		list(APPEND arxcrashreporter_LIBRARIES ${DBGHELP_LIBRARIES})
		include_directories(SYSTEM ${DBGHELP_INCLUDE_DIR})
	endif()
	
	if(WIN32 OR APPLE)
		set(arxcrashreporter_INSTALL DESTINATION "bin")
	else()
		set(arxcrashreporter_INSTALL DESTINATION "${CMAKE_INSTALL_LIBEXECDIR}")
	endif()
	
	add_executable_shared(arxcrashreporter WIN32 "${arxcrashreporter_SOURCES}"
	                      "${arxcrashreporter_LIBRARIES}" "" "${arxcrashreporter_INSTALL}")
	
endif()

if(BUILD_TOOLS)
	
	set(arxsavetool_SOURCES
		${PLATFORM_SOURCES}
		${IO_FILESYSTEM_SOURCES}
		${IO_LOGGER_SOURCES}
		${IO_RESOURCE_SOURCES}
		${PLATFORM_SOURCES}
		src/core/Localisation.cpp
		src/io/SaveBlock.cpp
		src/io/IniReader.cpp
		src/io/IniSection.cpp
		tools/savetool/SaveFix.cpp
		tools/savetool/SaveTool.cpp
		tools/savetool/SaveView.cpp
	)
	
	set(arxsavetool_LIBRARIES ${ZLIB_LIBRARIES} ${Boost_LIBRARIES})
	
	add_executable_shared(arxsavetool "" "${arxsavetool_SOURCES}" "${arxsavetool_LIBRARIES}" "")
	
	set(arxunpak_SOURCES
		${PLATFORM_SOURCES}
		${IO_FILESYSTEM_SOURCES}
		${IO_LOGGER_SOURCES}
		${IO_RESOURCE_SOURCES}
<<<<<<< HEAD
		${PLATFORM_SOURCES}
		src/io/Blast.cpp
		src/io/log/ColorLogger.cpp
		src/io/log/ConsoleLogger.cpp
		src/io/log/Logger.cpp
		src/platform/String.cpp
		src/platform/Platform.cpp
		src/platform/Lock.cpp
=======
>>>>>>> dfa314b3
		tools/unpak/UnPak.cpp
	)
	
	set(arxunpak_LIBRARIES ${Boost_LIBRARIES})
	
	add_executable_shared(arxunpak "" "${arxunpak_SOURCES}" "${arxunpak_LIBRARIES}" "")
	
	
	find_package(OGRE)
	
	if(OGRE_FOUND AND OGRE_RenderSystem_GL_FOUND)
		set(arxedit_SOURCES
			tools/arxedit/ArxEdit.cpp
			tools/arxedit/ArxLevel.cpp
			tools/arxedit/ArxMainWindow.cpp
			tools/arxedit/RenderWidget.cpp
			tools/arxedit/ViewportGrid.cpp
			src/io/Blast.cpp
			src/io/IniReader.cpp
			src/io/IniWriter.cpp
			src/io/IniSection.cpp
			src/input/InputKey.cpp
			src/core/Config.cpp
			src/core/Startup.cpp
			${IO_RESOURCE_SOURCES}
			${PLATFORM_SOURCES}
			${IO_FILESYSTEM_SOURCES}
			${IO_LOGGER_SOURCES}
			"${VERSION_FILE}"
		)
		
		set(arxedit_UIs
			tools/arxedit/ui/ArxMainWindow.ui
		)
		
		set(arxedit_MOC_HEADERS
			tools/arxedit/ArxMainWindow.h
			tools/arxedit/RenderWidget.h
		)
		
		set(arxedit_RESOURCES
			tools/arxedit/resources/ArxEdit.qrc
		)
		
		set(arxedit_MANUAL_SOURCES "${arxedit_SOURCES}")
		
		qt4_wrap_ui(arxedit_SOURCES ${arxedit_UIs})
		qt4_wrap_cpp(arxedit_SOURCES ${arxedit_MOC_HEADERS})
		qt4_add_resources(arxedit_SOURCES ${arxedit_RESOURCES})
		
		set(SRC_DIR tools/arxedit/)
		
		create_source_groups(arxedit_SOURCES)
		
		set(arxedit_LIBRARIES
			${QT_QTCORE_LIBRARY_RELEASE}
			${QT_QTGUI_LIBRARY_RELEASE}
			${Boost_LIBRARIES}
			${OGRE_LIBRARY_REL}
			${OGRE_RenderSystem_GL_LIBRARY_REL}
		)
		
		if(MSVC)
#			list(APPEND arxedit_LIBRARIES winmm psapi imm32)
			list(APPEND arxedit_LIBRARIES ${DBGHELP_LIBRARIES})
			include_directories(SYSTEM ${DBGHELP_INCLUDE_DIR})
		endif()
		
		include_directories(SYSTEM ${OGRE_INCLUDE_DIRS})
			
		add_executable_shared(arxedit WIN32 "${arxedit_SOURCES}"
		                      "${arxedit_LIBRARIES}" "")
	endif()
endif()


# Build and link executables

if(UNITY_BUILD)
	unity_build()
else()
	shared_build()
endif()


# Custom make targets

add_custom_target(remake
	#clean and compile with 1 thread per core
	COMMAND make clean && rm CMakeCache.txt && cmake ${CMAKE_SOURCE_DIR} -G\"Unix Makefiles\" && make -j`getconf _NPROCESSORS_ONLN`
)

if(DOXYGEN_EXECUTABLE)
	set(DOXYGEN_OUTPUT_DIR "${CMAKE_BINARY_DIR}/doc")
	configure_file("scripts/Doxyfile" "Doxyfile" ESCAPE_QUOTES)
	add_custom_target(doc
		#build the documentation
		COMMAND "${CMAKE_COMMAND}" -E make_directory "${DOXYGEN_OUTPUT_DIR}"
		COMMAND "${CMAKE_COMMAND}" -E chdir ${CMAKE_SOURCE_DIR}
			${DOXYGEN_EXECUTABLE} "${CMAKE_CURRENT_BINARY_DIR}/Doxyfile"
		COMMENT "Building doxygen documentation."
		VERBATIM
	)
endif()

file(GLOB_RECURSE TOOLS_INCLUDES ${CMAKE_SOURCE_DIR}/tools/*.h)
set(STYLE_CHECKED_SOURCES
	${ARX_SOURCES}
	${arxsavetool_SOURCES}
	${arxunpak_SOURCES}
	${arxcrashreporter_MANUAL_SOURCES}
)
set(STYLE_CHECKED_INCLUDES
	${ALL_INCLUDES}
	${TOOLS_INCLUDES}
)

add_style_check_target(style "${STYLE_CHECKED_SOURCES}" "${STYLE_CHECKED_INCLUDES}")

if(BUILD_TESTS)
	add_subdirectory(tests ${CMAKE_SOURCE_DIR}/bin/tests)
endif()


# Install icon and desktop entry
if(NOT WIN32 AND NOT APPLE)
	
	find_program(DESKTOP_FILE_VALIDATE desktop-file-validate)
	
	if(DESKTOP_FILE_VALIDATE)
		get_filename_component(ABS_DESKTOP_FILE data/icons/arx-libertatis.desktop ABSOLUTE)
		add_custom_target(
			validate_desktop_file ALL
			"${DESKTOP_FILE_VALIDATE}" "${ABS_DESKTOP_FILE}" VERBATIM
			DEPENDS "${ABS_DESKTOP_FILE}"
		)
	endif()
	
	install(FILES data/icons/arx-libertatis.png DESTINATION "${ICONDIR}" OPTIONAL)
	install(FILES data/icons/arx-libertatis.desktop DESTINATION "${APPDIR}" OPTIONAL)
	
endif()

# Install man pages
if(NOT WIN32)
	install(FILES data/man/arx.6 DESTINATION "${CMAKE_INSTALL_MANDIR}/man6" OPTIONAL)
	if(BUILD_TOOLS)
		install(FILES data/man/arxsavetool.1 DESTINATION "${CMAKE_INSTALL_MANDIR}/man1" OPTIONAL)
		install(FILES data/man/arxunpak.1 DESTINATION "${CMAKE_INSTALL_MANDIR}/man1" OPTIONAL)
	endif()
endif()


# Print a configuration summary

message("")
message("Configuration:")
if(NOT MSVC)
	if(UNITY_BUILD)
		set(BUILD_TYPE_SUFFIX " (unity build)")
	else()
		set(BUILD_TYPE_SUFFIX "")
	endif()
	if(CMAKE_BUILD_TYPE STREQUAL "")
		message(" - Build type: Release${BUILD_TYPE_SUFFIX}")
	else()
		message(" - Build type: ${CMAKE_BUILD_TYPE}${BUILD_TYPE_SUFFIX}")
	endif()
endif(NOT MSVC)
print_configuration("Filesystem backend" FIRST
	HAVE_POSIX_FILESYSTEM "POSIX"
	HAVE_WIN32_FILESYSTEM "Win32"
	1                     "Boost"
)
print_configuration("Renderer"
	HAVE_OPENGL "OpenGL"
	HAVE_D3D9   "Direct3D 9"
)
print_configuration("Audio backend"
	HAVE_OPENAL "OpenAL"
	HAVE_DSOUND "Direct Sound"
)
print_configuration("Input backend"
	HAVE_SDL     "SDL"
	HAVE_DINPUT8 "DirectInput 8"
)
print_configuration("Windowing"
	HAVE_SDL     "SDL"
	HAVE_D3D9    "Win32"
)
print_configuration("Crash handler"
	HAVE_CRASHHANDLER_POSIX   "POSIX"
	HAVE_CRASHHANDLER_WINDOWS "Win32"
)
print_configuration("Crash reporter" FIRST
	HAVE_CRASHREPORTER "enabled"
	1                  "disabled"
)
print_configuration("Tools" FIRST
	BUILD_TOOLS "enabled"
	1           "disabled"
)
message("")


# Detect configuration errors

if(NOT (HAVE_PTHREADS OR HAVE_WINAPI))
	message(SEND_ERROR "No supported thread libraries found.")
endif()
if(NOT (HAVE_OPENGL OR HAVE_D3D9))
	message(SEND_ERROR "No renderer available - need either OpenGL and GLEW or Direct3D 9")
endif()
if(NOT (HAVE_OPENAL OR HAVE_DSOUND))
	message(WARNING "No audio backend enabled - need either OpenAL or Direct Sound")
endif()
if(NOT (HAVE_SDL OR HAVE_DINPUT8))
	message(SEND_ERROR "No input backend available - need either SDL or DirectInput 8")
endif()
if(NOT (HAVE_SDL OR HAVE_WINAPI))
	message(SEND_ERROR "No windowing backend available - need either SDL or Windows")
endif()
if(NOT (HAVE_NANOSLEEP_FUNC OR HAVE_WINAPI))
	message(SEND_ERROR "Need either nanosleep or WIN32.")
endif()
if(NOT (HAVE_CLOCK_GETTIME OR HAVE_WINAPI OR HAVE_MACH_CLOCK))
	message(SEND_ERROR "Need either clock_gettime or WIN32 or mach clock_get_time.")
endif()<|MERGE_RESOLUTION|>--- conflicted
+++ resolved
@@ -1082,17 +1082,6 @@
 		${IO_FILESYSTEM_SOURCES}
 		${IO_LOGGER_SOURCES}
 		${IO_RESOURCE_SOURCES}
-<<<<<<< HEAD
-		${PLATFORM_SOURCES}
-		src/io/Blast.cpp
-		src/io/log/ColorLogger.cpp
-		src/io/log/ConsoleLogger.cpp
-		src/io/log/Logger.cpp
-		src/platform/String.cpp
-		src/platform/Platform.cpp
-		src/platform/Lock.cpp
-=======
->>>>>>> dfa314b3
 		tools/unpak/UnPak.cpp
 	)
 	
@@ -1114,11 +1103,15 @@
 			src/io/IniReader.cpp
 			src/io/IniWriter.cpp
 			src/io/IniSection.cpp
+			src/io/log/FileLogger.cpp
 			src/input/InputKey.cpp
 			src/core/Config.cpp
 			src/core/Startup.cpp
+			src/math/Random.cpp
+			src/platform/Thread.cpp
+			${PLATFORM_SOURCES}
+			${PLATFORM_CRASHHANDLER_SOURCES}
 			${IO_RESOURCE_SOURCES}
-			${PLATFORM_SOURCES}
 			${IO_FILESYSTEM_SOURCES}
 			${IO_LOGGER_SOURCES}
 			"${VERSION_FILE}"
