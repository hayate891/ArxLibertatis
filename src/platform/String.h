--- conflicted
+++ resolved
@@ -8,14 +8,10 @@
  * Converts a given string into uppercase characters
  * @param A reference to the string being converted
  */
-<<<<<<< HEAD
-std::string & MakeUpcase(std::string & str);
-=======
 void MakeUpcase(std::string & str);
 
 void makeLowercase(std::string & str);
 std::string toLowercase(const std::string & str);
->>>>>>> 97cb7992
 
 bool IsIn(const std::string & strin, const std::string & str);
 bool NC_IsIn(std::string strin, std::string str);
