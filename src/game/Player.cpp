/*
 * Copyright 2011 Arx Libertatis Team (see the AUTHORS file)
 *
 * This file is part of Arx Libertatis.
 *
 * Arx Libertatis is free software: you can redistribute it and/or modify
 * it under the terms of the GNU General Public License as published by
 * the Free Software Foundation, either version 3 of the License, or
 * (at your option) any later version.
 *
 * Arx Libertatis is distributed in the hope that it will be useful,
 * but WITHOUT ANY WARRANTY; without even the implied warranty of
 * MERCHANTABILITY or FITNESS FOR A PARTICULAR PURPOSE.  See the
 * GNU General Public License for more details.
 *
 * You should have received a copy of the GNU General Public License
 * along with Arx Libertatis.  If not, see <http://www.gnu.org/licenses/>.
 */
/* Based on:
   ===========================================================================
   ARX FATALIS GPL Source Code
   Copyright (C) 1999-2010 Arkane Studios SA, a ZeniMax Media company.

   This file is part of the Arx Fatalis GPL Source Code ('Arx Fatalis Source Code').

   Arx Fatalis Source Code is free software: you can redistribute it and/or modify it under the terms of the GNU General Public
   License as published by the Free Software Foundation, either version 3 of the License, or (at your option) any later version.

   Arx Fatalis Source Code is distributed in the hope that it will be useful, but WITHOUT ANY WARRANTY; without even the implied
   warranty of MERCHANTABILITY or FITNESS FOR A PARTICULAR PURPOSE. See the GNU General Public License for more details.

   You should have received a copy of the GNU General Public License along with Arx Fatalis Source Code.  If not, see
   <http://www.gnu.org/licenses/>.

   In addition, the Arx Fatalis Source Code is also subject to certain additional terms. You should have received a copy of these
   additional terms immediately following the terms and conditions of the GNU General Public License which accompanied the Arx
   Fatalis Source Code. If not, please request a copy in writing from Arkane Studios at the address below.

   If you have questions concerning this license or the applicable additional terms, you may contact in writing Arkane Studios, c/o
   ZeniMax Media Inc., Suite 120, Rockville, Maryland 20850 USA.
   ===========================================================================
 */
// Code: Cyril Meynier
//
// Copyright (c) 1999-2000 ARKANE Studios SA. All rights reserved

#include "game/Character.h"
#include "game/Player.h"

#include <vector>

#include "ai/PathFinderManager.h"

#include "core/Core.h"
#include "core/GameTime.h"
#include "core/Localisation.h"

#include "game/Equipment.h"
#include "game/Inventory.h"

#include "gui/Interface.h"
#include "gui/Menu.h"
#include "gui/Speech.h"
#include "gui/Text.h"

#include "graphics/Draw.h"
#include "graphics/Renderer.h"
#include "graphics/data/TextureContainer.h"

#include "io/PakReader.h"

#include "physics/Collisions.h"

#include "scene/ChangeLevel.h"
#include "scene/GameSound.h"
#include "scene/Interactive.h"
#include "scene/Light.h"
#include "scene/Object.h"

#include <stddef.h>                     // for NULL, size_t
#include <stdlib.h>                     // for malloc
#include <string.h>                     // for memcpy
#include "audio/AudioTypes.h"           // for INVALID_ID
#include "game/Playerflags.h"
#include "game/Quest.h"                 // for STRUCT_QUEST
#include "game/Spells.h"                // for SPELL, spells, MAX_SPELLS, etc
#include "graphics/BaseGraphicsTypes.h"  // for EERIE_CYLINDER
#include "graphics/Color.h"             // for Color
#include "graphics/GraphicsTypes.h"     // for EERIE_LIGHT, EERIEPOLY
#include "graphics/Math.h"              // for EEsin
#include "graphics/data/Mesh.h"         // for INTERACTIVE_OBJ, etc
#include "io/FilePath.h"                // for path
#include "math/Angle.h"                 // for Angle<>::<anonymous>, Angle
#include "math/MathFwd.h"               // for Anglef, Vec3f
#include "math/Vector3.h"               // for Vector3, etc
#include "platform/Flags.h"             // for Flags, operator~
#include "script/Script.h"

// globals
float sp_max_y[64];
Color sp_max_col[64];
char  sp_max_ch[64];
long  sp_max_nb;

// externs
extern bool bBookHalo;
extern unsigned long ulBookHaloTime;
extern float sp_max_start;

bool ARX_PLAYER_IsInFightMode()
{
	if (player.Interface & INTER_COMBATMODE)
	{
		return true;
	}

	if (inter.iobj && inter.iobj[0] && inter.iobj[0]->animlayer[1].cur_anim)
	{
		ANIM_USE *ause1 = &inter.iobj[0]->animlayer[1];
		ANIM_HANDLE **alist = inter.iobj[0]->anims;

		AnimationNumber animation_case[] =
		{
			ANIM_BARE_READY, ANIM_BARE_UNREADY,
			ANIM_DAGGER_READY_PART_1, ANIM_DAGGER_READY_PART_2, ANIM_DAGGER_UNREADY_PART_1, ANIM_DAGGER_UNREADY_PART_2,
			ANIM_1H_READY_PART_1, ANIM_1H_READY_PART_2, ANIM_1H_UNREADY_PART_1, ANIM_1H_UNREADY_PART_2,
			ANIM_2H_READY_PART_1, ANIM_2H_READY_PART_2, ANIM_2H_UNREADY_PART_1, ANIM_2H_UNREADY_PART_2,
			ANIM_MISSILE_READY_PART_1, ANIM_MISSILE_READY_PART_2, ANIM_MISSILE_UNREADY_PART_1, ANIM_MISSILE_UNREADY_PART_2,
			ANIM_NONE,
		};

		for (int i = 0; animation_case[i] != ANIM_NONE; i++)
		{
			if (ause1->cur_anim == alist[animation_case[i]])
			{
				return true;
			}
		}
	}

	return false;
}

// Reset all extra-rotation groups of player
void ARX_PLAYER_RectifyPosition()
{
	INTERACTIVE_OBJ *io = inter.iobj[0];

	if ((io) && (io->_npcdata->ex_rotate))
	{
		for (long n = 0; n < MAX_EXTRA_ROTATE; n++)
		{
			io->_npcdata->ex_rotate->group_rotate[n].a = 0;
			io->_npcdata->ex_rotate->group_rotate[n].b = 0;
			io->_npcdata->ex_rotate->group_rotate[n].g = 0;
		}

		io->_npcdata->ex_rotate->flags = 0;
	}
}

void arx::character::torch_kill()
{
	CURRENT_TORCH->show = SHOW_FLAG_IN_SCENE;
	ARX_SOUND_PlaySFX(SND_TORCH_END);
	ARX_SOUND_Stop(SND_TORCH_LOOP);

	if (CanBePutInInventory(CURRENT_TORCH))
	{
		if (CURRENT_TORCH)
		{
			CURRENT_TORCH->show = SHOW_FLAG_IN_INVENTORY;
		}
	}
	else
	{
		PutInFrontOfPlayer(CURRENT_TORCH);
	}

	CURRENT_TORCH = NULL;
	SHOW_TORCH = 0;
	DynLight[0].exist = 0;
}

void arx::character::torch_clicked(INTERACTIVE_OBJ *io)
{
	if (io == NULL)
	{
		return;
	}

	if (CURRENT_TORCH == NULL)
	{
		if (io->durability > 0)
		{
			if (io->ignition > 0)
			{
				if (ValidDynLight(io->ignit_light))
				{
					DynLight[io->ignit_light].exist = 0;
				}

				io->ignit_light = -1;

				if (io->ignit_sound != audio::INVALID_ID)
				{
					ARX_SOUND_Stop(io->ignit_sound);
					io->ignit_sound = audio::INVALID_ID;
				}

				io->ignition = 0;
			}

			SHOW_TORCH = 1;

			ARX_SOUND_PlaySFX(SND_TORCH_START);
			ARX_SOUND_PlaySFX(SND_TORCH_LOOP, NULL, 1.0F, ARX_SOUND_PLAY_LOOPED);

			RemoveFromAllInventories(io);

			CURRENT_TORCH = io;

			io->show = SHOW_FLAG_ON_PLAYER;

			if (DRAGINTER == io)
			{
				DRAGINTER = NULL;
			}
		}
	}
	else if (CURRENT_TORCH == io)
	{
		player.torch_kill();
	}
	else
	{
		player.torch_kill();

		if (io->durability > 0)
		{
			if (io->ignition > 0)
			{
				if (io->ignit_light != -1)
				{
					DynLight[io->ignit_light].exist = 0;
					io->ignit_light = -1;
				}

				if (io->ignit_sound != audio::INVALID_ID)
				{
					ARX_SOUND_Stop(io->ignit_sound);
					io->ignit_sound = audio::INVALID_ID;
				}

				io->ignition = 0;
			}

			SHOW_TORCH = 1;

			ARX_SOUND_PlaySFX(SND_TORCH_START);
			ARX_SOUND_PlaySFX(SND_TORCH_LOOP, NULL, 1.0F, ARX_SOUND_PLAY_LOOPED);

			RemoveFromAllInventories(io);

			CURRENT_TORCH = io;

			io->show = SHOW_FLAG_ON_PLAYER;

			if (DRAGINTER == io)
			{
				DRAGINTER = NULL;
			}
		}
	}
}

void arx::character::torch_manage()
{
	if (CURRENT_TORCH)
	{
		CURRENT_TORCH->ignition = 0;
		CURRENT_TORCH->durability -= FrameDiff * (1.0f / 10000);

		if (CURRENT_TORCH->durability <= 0)
		{
			ARX_SPEECH_ReleaseIOSpeech(CURRENT_TORCH);
			// Need To Kill timers
			ARX_SCRIPT_Timer_Clear_By_IO(CURRENT_TORCH);
			CURRENT_TORCH->show = SHOW_FLAG_KILLED;
			CURRENT_TORCH->GameFlags &= ~GFLAG_ISINTREATZONE;
			RemoveFromAllInventories(CURRENT_TORCH);
			ARX_INTERACTIVE_DestroyDynamicInfo(CURRENT_TORCH);
			ARX_SOUND_PlaySFX(SND_TORCH_END);
			ARX_SOUND_Stop(SND_TORCH_LOOP);
			ARX_INTERACTIVE_DestroyIO(CURRENT_TORCH);
			CURRENT_TORCH = NULL;
			SHOW_TORCH = 0;
			DynLight[0].exist = 0;
		}
	}
}

// Add quest "quest" to player Questbook
void ARX_PLAYER_Quest_Add(const std::string &quest, bool _bLoad)
{
	std::string output = getLocalised(quest);

	if (!output.empty())
	{
		player.quest.push_back(STRUCT_QUEST());
		player.quest.back().ident = quest;
		player.quest.back().localised = output;
		bBookHalo = !_bLoad;
		ulBookHaloTime = 0;
	}
}

void ARX_PLAYER_Restore_Skin()
{
	fs::path tx[4] =
	{
		"graph/obj3d/textures/npc_human_base_hero_head",
		"graph/obj3d/textures/npc_human_chainmail_hero_head",
		"graph/obj3d/textures/npc_human_chainmail_mithril_hero_head",
		"graph/obj3d/textures/npc_human_leather_hero_head",
	};

	switch (player.skin)
	{
	case 0:
		break;

	case 1:
		tx[0] = "graph/obj3d/textures/npc_human_base_hero2_head";
		tx[1] = "graph/obj3d/textures/npc_human_chainmail_hero2_head";
		tx[2] = "graph/obj3d/textures/npc_human_chainmail_mithril_hero2_head";
		tx[3] = "graph/obj3d/textures/npc_human_leather_hero2_head";
		break;

	case 2:
		tx[0] = "graph/obj3d/textures/npc_human_base_hero3_head";
		tx[1] = "graph/obj3d/textures/npc_human_chainmail_hero3_head";
		tx[2] = "graph/obj3d/textures/npc_human_chainmail_mithril_hero3_head";
		tx[3] = "graph/obj3d/textures/npc_human_leather_hero3_head";
		break;

	case 3:
		tx[0] = "graph/obj3d/textures/npc_human_base_hero4_head";
		tx[1] = "graph/obj3d/textures/npc_human_chainmail_hero4_head";
		tx[2] = "graph/obj3d/textures/npc_human_chainmail_mithril_hero4_head";
		tx[3] = "graph/obj3d/textures/npc_human_leather_hero4_head";
		break;

	case 4:
		tx[0] = "graph/obj3d/textures/npc_human_cm_hero_head";
		break;

	case 5:
	// just in case
	case 6:
		tx[0] = "graph/obj3d/textures/npc_human__base_hero_head";
		break;
	}

	TextureContainer *tmpTC;

	// TODO maybe it would be better to replace the textures in the player object
	// instead of replacing the texture data for all objects that use these textures

	if (player.PLAYER_SKIN_TC && !tx[0].empty())
	{
		player.PLAYER_SKIN_TC->LoadFile(tx[0]);
	}

	tmpTC = TextureContainer::Find("graph/obj3d/textures/npc_human_chainmail_hero_head");

	if (tmpTC && !tx[1].empty())
	{
		tmpTC->LoadFile(tx[1]);
	}

	tmpTC = TextureContainer::Find("graph/obj3d/textures/npc_human_chainmail_mithril_hero_head");

	if (tmpTC && !tx[2].empty())
	{
		tmpTC->LoadFile(tx[2]);
	}

	tmpTC = TextureContainer::Find("graph/obj3d/textures/npc_human_leather_hero_head");

	if (tmpTC && !tx[3].empty())
	{
		tmpTC->LoadFile(tx[3]);
	}
}

// Load Mesh & anims for hero
void ARX_PLAYER_LoadHeroAnimsAndMesh()
{
	player.hero = loadObject("graph/obj3d/interactive/npc/human_base/human_base.teo", false);
	player.PLAYER_SKIN_TC = TextureContainer::Load("graph/obj3d/textures/npc_human_base_hero_head");
	player.herowaitbook = EERIE_ANIMMANAGER_Load("graph/obj3d/anims/npc/human_wait_book.tea");
	player.herowait2    = EERIE_ANIMMANAGER_Load("graph/obj3d/anims/npc/human_normal_wait.tea");
	player.herowait_2h  = EERIE_ANIMMANAGER_Load("graph/obj3d/anims/npc/human_wait_book_2handed.tea");

	INTERACTIVE_OBJ *io = CreateFreeInter(0);
	io->obj = player.hero;

	player.skin = 0;
	ARX_PLAYER_Restore_Skin();

	ARX_INTERACTIVE_Show_Hide_1st(inter.iobj[0], 0);
	ARX_INTERACTIVE_HideGore(inter.iobj[0], 1);
	io->ident = -1;

	// todo free
	io->_npcdata = new IO_NPCDATA;
	io->ioflags = IO_NPC;
	io->_npcdata->life    = 10.0f;
	io->_npcdata->maxlife = 10.0f;
	io->_npcdata->vvpos = -99999.f;
	io->armormaterial = "leather";
	io->filename = "graph/obj3d/interactive/player/player.teo";

	loadScript(io->script, resources->getFile("graph/obj3d/interactive/player/player.asl"));

	const long eogg[4] =
	{
		EERIE_OBJECT_GetGroup(io->obj, "head"),
		EERIE_OBJECT_GetGroup(io->obj, "neck"),
		EERIE_OBJECT_GetGroup(io->obj, "chest"),
		EERIE_OBJECT_GetGroup(io->obj, "belt"),
	};

	if ((eogg[0] != -1) && (eogg[1] != -1) && (eogg[2] != -1) && (eogg[3] != -1))
	{
		io->_npcdata->ex_rotate = (EERIE_EXTRA_ROTATE *)malloc(sizeof(EERIE_EXTRA_ROTATE));

		if (io->_npcdata->ex_rotate)
		{
			io->_npcdata->ex_rotate->group_number[0] = (short)eogg[0];
			io->_npcdata->ex_rotate->group_number[1] = (short)eogg[1];
			io->_npcdata->ex_rotate->group_number[2] = (short)eogg[2];
			io->_npcdata->ex_rotate->group_number[3] = (short)eogg[3];

			for (long n = 0; n < MAX_EXTRA_ROTATE; n++)
			{
				io->_npcdata->ex_rotate->group_rotate[n] = Anglef::ZERO;
			}

			io->_npcdata->ex_rotate->flags = 0;
		}
	}

	ARX_INTERACTIVE_RemoveGoreOnIO(inter.iobj[0]);
}


// Called When player has just died
void ARX_PLAYER_BecomesDead()
{
	player.STARTED_A_GAME = false;
	player.BLOCK_PLAYER_CONTROLS = true;

	if (inter.iobj[0])
	{
		player.Interface = 0;
		player.DeadTime = 0;
		player.DeadCameraDistance = 40.0f;
	}

	for (size_t i = 0; i < MAX_SPELLS; i++)
	{
		if (spells[i].exist && !spells[i].caster)
		{
			spells[i].tolive = 0;
		}
	}
}

// Manage Player Death Visual
void ARX_PLAYER_Manage_Death()
{
	float ratio = ((float)player.DeadTime - 2000.0f) * (1.0f / 5000.0f);

	player.PLAYER_PARALYSED = false;

	if (ratio >= 1.f)
	{
		ratio = 1.f;
	}

	if (ratio == 1.f)
	{
		ARX_MENU_Launch();
		player.DeadTime = 0;
	}

	GRenderer->SetRenderState(Renderer::AlphaBlending, true);
	GRenderer->SetBlendFunc(Renderer::BlendZero, Renderer::BlendInvSrcColor);
	EERIEDrawBitmap(0.f, 0.f, static_cast<float>(DANAESIZX), static_cast<float>(DANAESIZY), 0.000091f, NULL, Color::gray(ratio));
}

// Teleport player to any poly...
void ARX_PLAYER_GotoAnyPoly()
{
	for (long j = 0; j < ACTIVEBKG->Zsize; j++)
	{
		for (long i = 0; i < ACTIVEBKG->Xsize; i++)
		{
			EERIE_BKG_INFO *eg = &ACTIVEBKG->Backg[i + j * ACTIVEBKG->Xsize];

			if (eg->nbpoly)
			{
				moveto = eg->polydata[0].center + Vec3f(0, PLAYER_BASE_HEIGHT, 0);
				player.pos = moveto;
			}
		}
	}
}

// Force Player to standard stance... (Need some improvements...)
void ARX_PLAYER_PutPlayerInNormalStance(long val)
{
	if (player.Current_Movement & PLAYER_CROUCH)
	{
		player.Current_Movement &= ~PLAYER_CROUCH;
	}

	player.Current_Movement = 0;
	ARX_PLAYER_RectifyPosition();

	if (player.jump.phase || player.falling)
	{
		player.physics.cyl.origin = player.pos + Vec3f(0.0f, 170.0f, 0.0f);

		IO_PHYSICS phys;
		memcpy(&phys, &player.physics, sizeof(IO_PHYSICS));
		AttemptValidCylinderPos(&phys.cyl, inter.iobj[0], CFLAG_RETURN_HEIGHT);
		player.pos.y = phys.cyl.origin.y - 170.f;
		player.jump.phase = arx::character::jump_data::not_jumping;
		player.falling = 0;
	}

	if (player.Interface & INTER_COMBATMODE)
	{
		player.Interface &= ~INTER_COMBATMODE;
		ARX_EQUIPMENT_LaunchPlayerUnReadyWeapon();
	}

	ARX_SOUND_Stop(SND_MAGIC_DRAW);

	if (!val)
	{
		for(size_t i = 0; i < MAX_SPELLS; i++)
		{
			if (spells[i].exist && ((spells[i].caster == 0) || (spells[i].target == 0)))
			{
				switch (spells[i].type)
				{
				case SPELL_MAGIC_SIGHT:
				case SPELL_LEVITATE:
				case SPELL_SPEED:
				case SPELL_FLYING_EYE:
					spells[i].tolive = 0;
					break;
				default:
					break;
				}
			}
		}
	}
}

void ARX_PLAYER_Start_New_Quest()
{
	// clear paths
	EERIE_PATHFINDER_Clear();
	EERIE_PATHFINDER_Release();

	//
	player.SKIN_MOD = 0;
	player.QUICK_MOD = 0;
	player.CURRENT_TORCH = NULL;
	inter.iobj[0]->halo.flags = 0;
	player.hero_generate_fresh();

	// clear all objects and inventory
	FreeAllInter();
	SecondaryInventory = NULL;
	TSecondaryInventory = NULL;
	ARX_EQUIPMENT_UnEquipAllPlayer();

	//
	ARX_Changelevel_CurGame_Clear();
}

void Manage_sp_max()
{
	float v = ARXTime - sp_max_start;

	if ((sp_max_start != 0) && (v < 20000))
	{
		float modi = (20000 - v) * (1.0f / 2000) * (1.0f / 10);
		float sizX = 16;
		float px = (float)DANAECENTERX - (float)sp_max_nb * (1.0f / 2) * sizX;
		float py = (float)DANAECENTERY;

<<<<<<< HEAD
=======
		if ((rn < 0.25f) && (player.Attribute_Strength < 18))
		{
			player.Attribute_Strength++;
			player.Attribute_Redistribute--;
		}
		else if ((rn < 0.5f) && (player.Attribute_Mind < 18))
		{
			player.Attribute_Mind++;
			player.Attribute_Redistribute--;
		}
		else if ((rn < 0.75f) && (player.Attribute_Dexterity < 18))
		{
			player.Attribute_Dexterity++;
			player.Attribute_Redistribute--;
		}
		else if (player.Attribute_Constitution < 18)
		{
			player.Attribute_Constitution++;
			player.Attribute_Redistribute--;
		}
	}

	while (player.Skill_Redistribute)
	{
		float rn = rnd();

		if ((rn < 0.1f) && (player.Skill_Stealth < 18))
		{
			player.Skill_Stealth++;
			player.Skill_Redistribute--;
		}
		else if ((rn < 0.2f) && (player.Skill_Mecanism < 18))
		{
			player.Skill_Mecanism++;
			player.Skill_Redistribute--;
		}
		else if ((rn < 0.3f) && (player.Skill_Intuition < 18))
		{
			player.Skill_Intuition++;
			player.Skill_Redistribute--;
		}
		else if ((rn < 0.4f) && (player.Skill_Etheral_Link < 18))
		{
			player.Skill_Etheral_Link++;
			player.Skill_Redistribute--;
		}
		else if ((rn < 0.5f) && (player.Skill_Object_Knowledge < 18))
		{
			player.Skill_Object_Knowledge++;
			player.Skill_Redistribute--;
		}
		else if ((rn < 0.6f) && (player.Skill_Casting < 18))
		{
			player.Skill_Casting++;
			player.Skill_Redistribute--;
		}
		else if ((rn < 0.7f) && (player.Skill_Projectile < 18))
		{
			player.Skill_Projectile++;
			player.Skill_Redistribute--;
		}
		else if ((rn < 0.8f) && (player.Skill_Close_Combat < 18))
		{
			player.Skill_Close_Combat++;
			player.Skill_Redistribute--;
		}
		else if ((rn < 0.9f) && (player.Skill_Defense < 18))
		{
			player.Skill_Defense++;
			player.Skill_Redistribute--;
		}
	}

	player.level = 0;
	player.xp = 0;
	player.hunger = 100.f;

	ARX_PLAYER_ComputePlayerStats();
}

//*************************************************************************************
// long GetXPforLevel(long level)
//-------------------------------------------------------------------------------------
// FUNCTION/RESULT:
//   Returns necessary Experience for a given level
//*************************************************************************************
long GetXPforLevel(long level)
{
	switch (level)
	{
		case 0:
			return 0;
			break;
		case 1:
			return 2000;
			break;
		case 2:
			return 4000;
			break;
		case 3:
			return 6000;
			break;
		case 4:
			return 10000;
			break;
		case 5:
			return 16000;
			break;
		case 6:
			return 26000;
			break;
		case 7:
			return 42000;
			break;
		case 8:
			return 68000;
			break;
		case 9:
			return 110000;
			break;
		case 10:
			return 178000;
			break;
		case 11:
			return 300000;
			break;
		case 12:
			return 450000;
			break;
		case 13:
			return 600000;
			break;
		case 14:
			return 750000;
			break;
		default:
			return level * 60000;
	}

	return std::numeric_limits<long>::max();
}

//*************************************************************************************
// void ARX_PLAYER_LEVEL_UP()
//-------------------------------------------------------------------------------------
// FUNCTION/RESULT:
//   Manages Player Level Up event
//*************************************************************************************
void ARX_PLAYER_LEVEL_UP()
{
	ARX_SOUND_PlayInterface(SND_PLAYER_LEVEL_UP);
	player.level++;
	player.Skill_Redistribute += 15;
	player.Attribute_Redistribute++;
	ARX_PLAYER_ComputePlayerStats();
	player.life = player.maxlife;
	player.mana = player.maxmana;
	player.Old_Skill_Stealth			=	player.Skill_Stealth;
	player.Old_Skill_Mecanism			=	player.Skill_Mecanism;
	player.Old_Skill_Intuition			=	player.Skill_Intuition;
	player.Old_Skill_Etheral_Link		=	player.Skill_Etheral_Link;
	player.Old_Skill_Object_Knowledge	=	player.Skill_Object_Knowledge;
	player.Old_Skill_Casting			=	player.Skill_Casting;
	player.Old_Skill_Projectile			=	player.Skill_Projectile;
	player.Old_Skill_Close_Combat		=	player.Skill_Close_Combat;
	player.Old_Skill_Defense			=	player.Skill_Defense;
	SendIOScriptEvent(inter.iobj[0], SM_NULL, "", "level_up");
}

//*************************************************************************************
// void ARX_PLAYER_Modify_XP(long val)
//-------------------------------------------------------------------------------------
// FUNCTION/RESULT:
//   Modify player XP by adding "val" to it
//*************************************************************************************
void ARX_PLAYER_Modify_XP(long val) {
	
	player.xp += val;
	
	for (long i = player.level + 1; i < 11; i++) {
		if(player.xp >= GetXPforLevel(i)) {
			ARX_PLAYER_LEVEL_UP();
		}
	}
}

//*************************************************************************************
// void ARX_PLAYER_Poison(float val)
//-------------------------------------------------------------------------------------
// FUNCTION/RESULT:
//   Function to poison player by "val" poison level
//*************************************************************************************
void ARX_PLAYER_Poison(float val)
{
	// Make a poison saving throw to see if player is affected
	if (rnd() * 100.f > player.resist_poison)
	{
		player.poison += val;
		ARX_SOUND_PlayInterface(SND_PLAYER_POISONED);
	}
}
long PLAYER_PARALYSED = 0;
//*************************************************************************************
// void ARX_PLAYER_FrameCheck(float _framedelay)
//-------------------------------------------------------------------------------------
// FUNCTION/RESULT:
//   updates some player stats depending on time:
//		.life/mana recovery
//		.poison evolution
//		.hunger check
//		.invisibility
//*************************************************************************************
void ARX_PLAYER_FrameCheck(float Framedelay)
{
	//	ARX_PLAYER_QuickGeneration();
	if (Framedelay > 0)
	{
		UpdateIOInvisibility(inter.iobj[0]);
		// Natural LIFE recovery
		float inc = 0.00008f * Framedelay * (player.Full_Attribute_Constitution + player.Full_Attribute_Strength * ( 1.0f / 2 ) + player.Full_Skill_Defense) * ( 1.0f / 50 );

		if (player.life > 0.f)
		{
			float inc_hunger = 0.00008f * Framedelay * (player.Full_Attribute_Constitution + player.Full_Attribute_Strength * ( 1.0f / 2 )) * ( 1.0f / 50 );

			// Check for player hungry sample playing
			if (((player.hunger > 10.f) && (player.hunger - inc_hunger <= 10.f))
			        || ((player.hunger < 10.f) && (float(arxtime) > LastHungerSample + 180000)))
			{
				LastHungerSample = (unsigned long)(arxtime);

				if (!BLOCK_PLAYER_CONTROLS)
				{
					bool bOk = true;

					for(size_t i = 0; i < MAX_ASPEECH; i++) {
						if(aspeech[i].exist && (aspeech[i].io == inter.iobj[0])) {
							bOk = false;
						}
					}

					if (bOk)
						ARX_SPEECH_AddSpeech(inter.iobj[0], "player_off_hungry", ANIM_TALK_NEUTRAL, ARX_SPEECH_FLAG_NOTEXT);
				}
			}

			player.hunger -= inc_hunger * .5f; //*.7f;

			if (player.hunger < -10.f) player.hunger = -10.f;

			if (!BLOCK_PLAYER_CONTROLS)
			{
				if (player.hunger < 0.f) player.life -= inc * ( 1.0f / 2 );
				else player.life += inc;
			}

			// Natural MANA recovery
			player.mana += 0.00008f * Framedelay * ((player.Full_Attribute_Mind + player.Full_Skill_Etheral_Link) * 10) * ( 1.0f / 100 ); //_framedelay*( 1.0f / 1000 );

			if (player.mana > player.Full_maxmana) player.mana = player.Full_maxmana;
		}

		//float pmaxlife=(float)player.Full_Attribute_Constitution*(float)(player.level+2);
		if (player.life > player.Full_maxlife) player.life = player.Full_maxlife;

		// Now Checks Poison Progression
		if (!BLOCK_PLAYER_CONTROLS)
			if (player.poison > 0.f)
			{
				float cp = player.poison;
				cp *= ( 1.0f / 2 ) * Framedelay * ( 1.0f / 1000 ) * ( 1.0f / 2 );
				float faster = 10.f - player.poison;

				if (faster < 0.f) faster = 0.f;

				if (rnd() * 100.f > player.resist_poison + faster)
				{
					float dmg = cp * ( 1.0f / 3 );

					if (player.life - dmg <= 0.f) ARX_DAMAGES_DamagePlayer(dmg, DAMAGE_TYPE_POISON, -1);
					else player.life -= dmg;

					player.poison -= cp * ( 1.0f / 10 );
				}
				else player.poison -= cp;
			}

		if (player.poison < 0.1f) player.poison = 0.f;
	}
}
TextureContainer * PLAYER_SKIN_TC = NULL;

void ARX_PLAYER_Restore_Skin() {
	
	fs::path tx;
	fs::path tx2;
	fs::path tx3;
	fs::path tx4;
	
	switch(player.skin) {
		case 0:
			tx  = "graph/obj3d/textures/npc_human_base_hero_head";
			tx2 = "graph/obj3d/textures/npc_human_chainmail_hero_head";
			tx3 = "graph/obj3d/textures/npc_human_chainmail_mithril_hero_head";
			tx4 = "graph/obj3d/textures/npc_human_leather_hero_head";
			break;
		case 1:
			tx  = "graph/obj3d/textures/npc_human_base_hero2_head";
			tx2 = "graph/obj3d/textures/npc_human_chainmail_hero2_head";
			tx3 = "graph/obj3d/textures/npc_human_chainmail_mithril_hero2_head";
			tx4 = "graph/obj3d/textures/npc_human_leather_hero2_head";
			break;
		case 2:
			tx  = "graph/obj3d/textures/npc_human_base_hero3_head";
			tx2 = "graph/obj3d/textures/npc_human_chainmail_hero3_head";
			tx3 = "graph/obj3d/textures/npc_human_chainmail_mithril_hero3_head";
			tx4 = "graph/obj3d/textures/npc_human_leather_hero3_head";
			break;
		case 3:
			tx  = "graph/obj3d/textures/npc_human_base_hero4_head";
			tx2 = "graph/obj3d/textures/npc_human_chainmail_hero4_head";
			tx3 = "graph/obj3d/textures/npc_human_chainmail_mithril_hero4_head";
			tx4 = "graph/obj3d/textures/npc_human_leather_hero4_head";
			break;
		case 4:
			tx  = "graph/obj3d/textures/npc_human_cm_hero_head";
			tx2 = "graph/obj3d/textures/npc_human_chainmail_hero_head";
			tx3 = "graph/obj3d/textures/npc_human_chainmail_mithril_hero_head";
			tx4 = "graph/obj3d/textures/npc_human_leather_hero_head";
			break;
		case 5:
			tx  = "graph/obj3d/textures/npc_human__base_hero_head";
			tx2 = "graph/obj3d/textures/npc_human_chainmail_hero_head";
			tx3 = "graph/obj3d/textures/npc_human_chainmail_mithril_hero_head";
			tx4 = "graph/obj3d/textures/npc_human_leather_hero_head";
			break;
		case 6: //just in case
			tx  = "graph/obj3d/textures/npc_human__base_hero_head";
			tx2 = "graph/obj3d/textures/npc_human_chainmail_hero_head";
			tx3 = "graph/obj3d/textures/npc_human_chainmail_mithril_hero_head";
			tx4 = "graph/obj3d/textures/npc_human_leather_hero_head";
			break;
	}

	TextureContainer * tmpTC;
	
	// TODO maybe it would be better to replace the textures in the player object instead of replacing the texture data for all objects that use these textures

	if (PLAYER_SKIN_TC && !tx.empty())
		PLAYER_SKIN_TC->LoadFile(tx);

	tmpTC = TextureContainer::Find("graph/obj3d/textures/npc_human_chainmail_hero_head");
	if (tmpTC && !tx2.empty())
		tmpTC->LoadFile(tx2);

	tmpTC = TextureContainer::Find("graph/obj3d/textures/npc_human_chainmail_mithril_hero_head");
	if (tmpTC && !tx3.empty())
		tmpTC->LoadFile(tx3);

	tmpTC = TextureContainer::Find("graph/obj3d/textures/npc_human_leather_hero_head");
	if (tmpTC && !tx4.empty())
		tmpTC->LoadFile(tx4);
}

//*************************************************************************************
// void ARX_PLAYER_LoadHeroAnimsAndMesh()
//-------------------------------------------------------------------------------------
// FUNCTION/RESULT:
//   Load Mesh & anims for hero
//*************************************************************************************
void ARX_PLAYER_LoadHeroAnimsAndMesh()
{
	const char OBJECT_HUMAN_BASE[] = "graph/obj3d/interactive/npc/human_base/human_base.teo"; 
	hero = loadObject(OBJECT_HUMAN_BASE, false);
	PLAYER_SKIN_TC = TextureContainer::Load("graph/obj3d/textures/npc_human_base_hero_head");

	const char ANIM_WAIT_BOOK[] = "graph/obj3d/anims/npc/human_wait_book.tea";
	herowaitbook = EERIE_ANIMMANAGER_Load(ANIM_WAIT_BOOK);
	const char ANIM_WAIT_NORMAL[] = "graph/obj3d/anims/npc/human_normal_wait.tea";
	herowait2 = EERIE_ANIMMANAGER_Load(ANIM_WAIT_NORMAL);
	const char ANIM_WAIT_TWOHANDED[] = "graph/obj3d/anims/npc/human_wait_book_2handed.tea";
	herowait_2h = EERIE_ANIMMANAGER_Load(ANIM_WAIT_TWOHANDED);

	INTERACTIVE_OBJ * io = CreateFreeInter(0);
	io->obj = hero;

	player.skin = 0;
	ARX_PLAYER_Restore_Skin();

	ARX_INTERACTIVE_Show_Hide_1st(inter.iobj[0], 0);
	ARX_INTERACTIVE_HideGore(inter.iobj[0], 1);
	io->ident = -1;

	//todo free
	io->_npcdata = new IO_NPCDATA;
	
	io->ioflags = IO_NPC;
	io->_npcdata->maxlife = io->_npcdata->life = 10.f;
	io->_npcdata->vvpos = -99999.f;

	//todo free
	io->armormaterial = "leather";
	io->filename = "graph/obj3d/interactive/player/player.teo";
	loadScript(io->script, resources->getFile("graph/obj3d/interactive/player/player.asl"));

	if ((EERIE_OBJECT_GetGroup(io->obj, "head") != -1)
	        &&	(EERIE_OBJECT_GetGroup(io->obj, "neck") != -1)
	        &&	(EERIE_OBJECT_GetGroup(io->obj, "chest") != -1)
	        &&	(EERIE_OBJECT_GetGroup(io->obj, "belt") != -1))
	{
		io->_npcdata->ex_rotate = (EERIE_EXTRA_ROTATE *)malloc(sizeof(EERIE_EXTRA_ROTATE));

		if(io->_npcdata->ex_rotate)
		{
			io->_npcdata->ex_rotate->group_number[0] = (short)EERIE_OBJECT_GetGroup(io->obj, "head");
			io->_npcdata->ex_rotate->group_number[1] = (short)EERIE_OBJECT_GetGroup(io->obj, "neck");
			io->_npcdata->ex_rotate->group_number[2] = (short)EERIE_OBJECT_GetGroup(io->obj, "chest");
			io->_npcdata->ex_rotate->group_number[3] = (short)EERIE_OBJECT_GetGroup(io->obj, "belt");

			for (long n = 0; n < MAX_EXTRA_ROTATE; n++)
			{
				io->_npcdata->ex_rotate->group_rotate[n] = Anglef::ZERO;
			}

			io->_npcdata->ex_rotate->flags = 0;
		}
	}

	ARX_INTERACTIVE_RemoveGoreOnIO(inter.iobj[0]);
}
float Falling_Height = 0;
void ARX_PLAYER_StartFall()
{
	FALLING_TIME = (unsigned long)(arxtime);
	Falling_Height = 50.f;
	float yy;
	EERIEPOLY * ep = CheckInPoly(player.pos.x, player.pos.y, player.pos.z, &yy);

	if (ep)
	{
		Falling_Height = player.pos.y;
	}
}

//*************************************************************************************
// void ARX_PLAYER_BecomesDead()
//-------------------------------------------------------------------------------------
// FUNCTION/RESULT:
//   Called When player has just died
//*************************************************************************************
void ARX_PLAYER_BecomesDead()
{
	STARTED_A_GAME = 0;
	// a mettre au final
	BLOCK_PLAYER_CONTROLS = 1;

	if (inter.iobj[0])
	{
		player.Interface &= ~INTER_COMBATMODE;
		player.Interface = 0;
		DeadCameraDistance = 40.f;
		DeadTime = 0;
	}

	for(size_t i = 0; i < MAX_SPELLS; i++) {
		if(spells[i].exist && spells[i].caster == 0) {
			spells[i].tolive = 0;
		}
	}
}

float LASTPLAYERA = 0;
extern long ON_PLATFORM;
long LAST_ON_PLATFORM = 0;
extern long MOVE_PRECEDENCE;
extern long EXTERNALVIEW;
//*************************************************************************************
// void ARX_PLAYER_Manage_Visual()
//-------------------------------------------------------------------------------------
// FUNCTION/RESULT:
//   Manages Player visual
//   Choose the set of animations to use to represent current player
//   situation.
//*************************************************************************************
void ARX_PLAYER_Manage_Visual()
{

	unsigned long tim = (unsigned long)(arxtime);

	if (player.Current_Movement & PLAYER_ROTATE)
	{
		if (ROTATE_START == 0)
		{
			ROTATE_START = tim;
		}
	}
	else
	{
		if (ROTATE_START)
		{
			float diff = (float)tim - (float)ROTATE_START;

			if (diff > 100)
				ROTATE_START = 0;
		}
	}

	static long special[3];
	long light = 0;

	if (inter.iobj[0])
	{
		INTERACTIVE_OBJ * io = inter.iobj[0];

		if (!BLOCK_PLAYER_CONTROLS)
			if (sp_max)
			{
				io->halo.color.r = 1.f;
				io->halo.color.g = 0.f;
				io->halo.color.b = 0.f;
				io->halo.flags |= HALO_ACTIVE | HALO_DYNLIGHT;
				io->halo.radius = 20.f;
				player.life += (float)FrameDiff * ( 1.0f / 10 ); 
				player.life = std::min(player.life, player.maxlife);
				player.mana += (float)FrameDiff * ( 1.0f / 10 ); 
				player.mana = std::min(player.mana, player.maxmana);

			}

		if (cur_mr == 3)
		{
			player.life += (float)FrameDiff * ( 1.0f / 20 ); 
			player.life = std::min(player.life, player.maxlife);
			player.mana += (float)FrameDiff * ( 1.0f / 20 ); 
			player.mana = std::min(player.mana, player.maxmana);
		}

		io->pos.x = player.pos.x;
		io->pos.y = player.pos.y - PLAYER_BASE_HEIGHT;
		io->pos.z = player.pos.z;

		if ((player.jumpphase == 0) && (!LAST_ON_PLATFORM))
		{
			float tempo;

			EERIEPOLY * ep = CheckInPolyPrecis(player.pos.x, player.pos.y, player.pos.z, &tempo);

			if (ep && ((io->pos.y > tempo - 30.f) && (io->pos.y < tempo)))
			{
					player.onfirmground = 1;
			}
		}

		ComputeVVPos(io);
		io->pos.y = io->_npcdata->vvpos;

		if ((!(player.Current_Movement & PLAYER_CROUCH)) && (player.physics.cyl.height > -150.f))
		{
			float old = player.physics.cyl.height;
			player.physics.cyl.height = PLAYER_BASE_HEIGHT;
			player.physics.cyl.origin.x = player.pos.x;
			player.physics.cyl.origin.y = player.pos.y - PLAYER_BASE_HEIGHT;
			player.physics.cyl.origin.z = player.pos.z;
			float anything = CheckAnythingInCylinder(&player.physics.cyl, inter.iobj[0]);

			if (anything < 0.f)
			{
				player.Current_Movement |= PLAYER_CROUCH;
				player.physics.cyl.height = old;
			}
		}

		if (player.life > 0)
		{
			io->angle.a = 0;
			io->angle.b = 180.f - player.angle.b; //+90.f;
			io->angle.g = 0;
		}

		io->GameFlags |= GFLAG_ISINTREATZONE;

		ANIM_USE * ause0 = &io->animlayer[0];
		ANIM_USE * ause1 = &io->animlayer[1];
		ANIM_USE * ause3 = &io->animlayer[3];

		ause0->next_anim = NULL;
		inter.iobj[0]->animlayer[1].next_anim = NULL;
		inter.iobj[0]->animlayer[2].next_anim = NULL;
		inter.iobj[0]->animlayer[3].next_anim = NULL;
		ANIM_HANDLE ** alist = io->anims;

		if (ause0->flags & EA_FORCEPLAY)
		{
			if (ause0->flags & EA_ANIMEND)
			{
				ause0->flags &= ~EA_FORCEPLAY;
				ause0->flags |= EA_STATICANIM;
				io->move.x = io->lastmove.x = 0.f;
				io->move.y = io->lastmove.y = 0.f;
				io->move.z = io->lastmove.z = 0.f;
			}
			else
			{
				ause0->flags &= ~EA_STATICANIM;
				io->pos.x = player.pos.x = moveto.x = player.pos.x + io->move.x;
				io->pos.y = player.pos.y = moveto.y = player.pos.y + io->move.y;
				io->pos.z = player.pos.z = moveto.z = player.pos.z + io->move.z;
				io->pos.y += -PLAYER_BASE_HEIGHT;
				goto nochanges;
			}
		}

		ANIM_HANDLE * ChangeMoveAnim = NULL;
		ANIM_HANDLE * ChangeMoveAnim2 = NULL;
		long ChangeMA_Loop = 1;
		long ChangeMA_Stopend = 0;

		if (io->ioflags & IO_FREEZESCRIPT) goto nochanges;

		if (player.life <= 0)
		{
			HERO_SHOW_1ST = -1;
			io->animlayer[1].cur_anim = NULL;
			ChangeMoveAnim = alist[ANIM_DIE];
			ChangeMA_Loop = 0;
			ChangeMA_Stopend = 1;
			goto makechanges;
		}

		if (player.Current_Movement == 0 || player.Current_Movement == PLAYER_MOVE_STEALTH)
		{
			if (player.Interface & INTER_COMBATMODE)
				ChangeMoveAnim = alist[ANIM_FIGHT_WAIT];
			else if (EXTERNALVIEW)
				ChangeMoveAnim = alist[ANIM_WAIT];
			else
				ChangeMoveAnim = alist[ANIM_WAIT_SHORT];

			ChangeMA_Loop = 1;
		}

		if (player.Current_Movement & PLAYER_ROTATE)
		{
			if (player.Interface & INTER_COMBATMODE)
				ChangeMoveAnim = alist[ANIM_FIGHT_WAIT];
			else	if (EXTERNALVIEW)
				ChangeMoveAnim = alist[ANIM_WAIT];
			else
				ChangeMoveAnim = alist[ANIM_WAIT_SHORT];

			ChangeMA_Loop = 1;
		}

		if ((ROTATE_START) && (player.angle.a > 60.f) && (player.angle.a < 180.f) && (LASTPLAYERA > 60.f) && (LASTPLAYERA < 180.f))
		{
			if (PLAYER_ROTATION < 0)
			{
				if (player.Interface & INTER_COMBATMODE)
					ChangeMoveAnim = alist[ANIM_U_TURN_LEFT_FIGHT];
				else	ChangeMoveAnim = alist[ANIM_U_TURN_LEFT];
			}
			else
			{
				if (player.Interface & INTER_COMBATMODE)
					ChangeMoveAnim = alist[ANIM_U_TURN_RIGHT_FIGHT];
				else	ChangeMoveAnim = alist[ANIM_U_TURN_RIGHT];
			}

			ChangeMA_Loop = 1;

			if ((ause0->cur_anim == alist[ANIM_U_TURN_LEFT])
			        ||	(ause0->cur_anim == alist[ANIM_U_TURN_LEFT_FIGHT]))
			{
				float fv = PLAYER_ROTATION * 5;
				long vv = fv;
				io->frameloss -= fv - (float)vv;

				if (io->frameloss < 0) io->frameloss = 0;

				ause0->ctime -= vv;

				if (ause0->ctime < 0)
					ause0->ctime = 0;
			}
			else if ((ause0->cur_anim == alist[ANIM_U_TURN_RIGHT])
			         ||	(ause0->cur_anim == alist[ANIM_U_TURN_RIGHT_FIGHT]))
			{
				long vv = PLAYER_ROTATION * 5;
				float fv = PLAYER_ROTATION * 5;
				io->frameloss += fv - (float)vv;

				if (io->frameloss < 0) io->frameloss = 0;

				ause0->ctime += vv;

				if (ause0->ctime < 0)
					ause0->ctime = 0;
			}
		}

		LASTPLAYERA = player.angle.a;

		{
			long tmove = player.Current_Movement;

			if (((tmove & PLAYER_MOVE_STRAFE_LEFT)
			        && (tmove & PLAYER_MOVE_STRAFE_RIGHT)))
			{
				tmove &= ~PLAYER_MOVE_STRAFE_LEFT;
				tmove &= ~PLAYER_MOVE_STRAFE_RIGHT;
			}

			if (MOVE_PRECEDENCE == PLAYER_MOVE_STRAFE_LEFT)
				tmove &= ~PLAYER_MOVE_STRAFE_RIGHT;

			if (MOVE_PRECEDENCE == PLAYER_MOVE_STRAFE_RIGHT)
				tmove &= ~PLAYER_MOVE_STRAFE_LEFT;

			if (MOVE_PRECEDENCE == PLAYER_MOVE_WALK_FORWARD)
				tmove &= ~PLAYER_MOVE_WALK_BACKWARD;

			if (player.Current_Movement & PLAYER_MOVE_WALK_FORWARD)
				tmove = PLAYER_MOVE_WALK_FORWARD;

			{
				if (tmove & PLAYER_MOVE_STRAFE_LEFT)
				{
					if (player.Interface & INTER_COMBATMODE)
						ChangeMoveAnim = alist[ANIM_FIGHT_STRAFE_LEFT];
					else if (player.Current_Movement & PLAYER_MOVE_STEALTH)
						ChangeMoveAnim = alist[ANIM_STRAFE_LEFT];
					else
						ChangeMoveAnim = alist[ANIM_STRAFE_RUN_LEFT];
				}

				if (tmove & PLAYER_MOVE_STRAFE_RIGHT)
				{
					if (player.Interface & INTER_COMBATMODE)
						ChangeMoveAnim = alist[ANIM_FIGHT_STRAFE_RIGHT];
					else if (player.Current_Movement & PLAYER_MOVE_STEALTH)
						ChangeMoveAnim = alist[ANIM_STRAFE_RIGHT];
					else
						ChangeMoveAnim = alist[ANIM_STRAFE_RUN_RIGHT];
				}
			}

			if (tmove & PLAYER_MOVE_WALK_BACKWARD)
			{
				if (player.Interface & INTER_COMBATMODE)
					ChangeMoveAnim = alist[ANIM_FIGHT_WALK_BACKWARD];
				else if (player.Current_Movement & PLAYER_MOVE_STEALTH)
					ChangeMoveAnim = alist[ANIM_WALK_BACKWARD];
				else if (player.Current_Movement & PLAYER_CROUCH)
					ChangeMoveAnim = alist[ANIM_WALK_BACKWARD];
				else
					ChangeMoveAnim = alist[ANIM_RUN_BACKWARD];
			}

			if (tmove & PLAYER_MOVE_WALK_FORWARD)
			{

				if (player.Interface & INTER_COMBATMODE)
					ChangeMoveAnim = alist[ANIM_FIGHT_WALK_FORWARD];
				else if (player.Current_Movement & PLAYER_MOVE_STEALTH)
					ChangeMoveAnim = alist[ANIM_WALK];
				else
					ChangeMoveAnim = alist[ANIM_RUN];
			}

		}

		if (ChangeMoveAnim == NULL)
		{
			if (EXTERNALVIEW)
				ChangeMoveAnim = alist[ANIM_WAIT];
			else
				ChangeMoveAnim = alist[ANIM_WAIT_SHORT];

			ChangeMA_Loop = 1;
		}

		// Finally update anim
		if ((ause1->cur_anim == NULL)
		        &&	((ause0->cur_anim == alist[ANIM_WAIT])
		             ||	(ause0->cur_anim == alist[ANIM_WAIT_SHORT]))
		        &&	(!(player.Current_Movement & PLAYER_CROUCH)))
		{
			if ((player.Current_Movement & PLAYER_LEAN_LEFT)
			        &&	(player.Current_Movement & PLAYER_LEAN_RIGHT))
			{
			}
			else
			{
				if (player.Current_Movement & PLAYER_LEAN_LEFT)
				{
					ChangeMoveAnim2 = alist[ANIM_LEAN_LEFT];
					//ChangeMA_Loop=0;
				}

				if (player.Current_Movement & PLAYER_LEAN_RIGHT)
				{
					ChangeMoveAnim2 = alist[ANIM_LEAN_RIGHT];
				}
			}
		}

		if ((ChangeMoveAnim2 == NULL)
		        &&	(ause3->cur_anim)
		        &&	((ause3->cur_anim == alist[ANIM_LEAN_RIGHT])
		             ||	(ause3->cur_anim == alist[ANIM_LEAN_LEFT]))
		   )
		{
			AcquireLastAnim(io);
			ause3->cur_anim = NULL;
		}

		if ((player.Current_Movement & PLAYER_CROUCH) && !(player.Last_Movement & PLAYER_CROUCH)
		        && !player.levitate)
		{
			ChangeMoveAnim = alist[ANIM_CROUCH_START];
			ChangeMA_Loop = 0;
		}
		else if (!(player.Current_Movement & PLAYER_CROUCH) && (player.Last_Movement & PLAYER_CROUCH))
		{
			ChangeMoveAnim = alist[ANIM_CROUCH_END];
			ChangeMA_Loop = 0;
		}
		else if (player.Current_Movement & PLAYER_CROUCH)
		{
			if (ause0->cur_anim == alist[ANIM_CROUCH_START])
			{
				if (!(ause0->flags & EA_ANIMEND))
				{
					ChangeMoveAnim = alist[ANIM_CROUCH_START];
					ChangeMA_Loop = 0;
				}
				else
				{
					ChangeMoveAnim = alist[ANIM_CROUCH_WAIT];
					ChangeMA_Loop = 1;
					player.physics.cyl.height = PLAYER_CROUCH_HEIGHT;
				}
			}
			else
			{
				if ((ChangeMoveAnim == alist[ANIM_STRAFE_LEFT])
				        ||	(ChangeMoveAnim == alist[ANIM_STRAFE_RUN_LEFT])
				        ||	(ChangeMoveAnim == alist[ANIM_FIGHT_STRAFE_LEFT])
				   )
				{
					ChangeMoveAnim = alist[ANIM_CROUCH_STRAFE_LEFT];
					ChangeMA_Loop = 1;
				}
				else if ((ChangeMoveAnim == alist[ANIM_STRAFE_RIGHT])
				         ||	(ChangeMoveAnim == alist[ANIM_STRAFE_RUN_RIGHT])
				         ||	(ChangeMoveAnim == alist[ANIM_FIGHT_STRAFE_RIGHT])
				        )
				{
					ChangeMoveAnim = alist[ANIM_CROUCH_STRAFE_RIGHT];
					ChangeMA_Loop = 1;
				}
				else if ((ChangeMoveAnim == alist[ANIM_WALK])
				         ||	(ChangeMoveAnim == alist[ANIM_RUN])
				         ||	(ChangeMoveAnim == alist[ANIM_FIGHT_WALK_FORWARD])
				        )
				{
					ChangeMoveAnim = alist[ANIM_CROUCH_WALK];
					ChangeMA_Loop = 1;
				}
				else if ((ChangeMoveAnim == alist[ANIM_WALK_BACKWARD])
				         || (ChangeMoveAnim == alist[ANIM_FIGHT_WALK_BACKWARD])
				        )
				{
					ChangeMoveAnim = alist[ANIM_CROUCH_WALK_BACKWARD];
					ChangeMA_Loop = 1;
				}
				else
				{
					ChangeMoveAnim = alist[ANIM_CROUCH_WAIT];
					ChangeMA_Loop = 1;
				}
			}
		}

		if (ause0->cur_anim == alist[ANIM_CROUCH_END])
		{
			if (!(ause0->flags & EA_ANIMEND))
				goto nochanges;
		}

	retry:
		;

		if (ARX_SPELLS_ExistAnyInstance(SPELL_FLYING_EYE))
		{
			FistParticles |= 1;
		}
		else FistParticles &= ~1;

		if (FistParticles)
		{
			light = 1;

			if (FistParticles & 1)
			{
				ChangeMoveAnim = alist[ANIM_MEDITATION];
				ChangeMA_Loop = 1;
			}

			EERIE_3DOBJ * eobj = io->obj;
			long pouet = 2;

			while (pouet)
			{
				long id;

				if (pouet == 2)
					id = io->obj->fastaccess.primary_attach;
				else
					id = GetActionPointIdx(io->obj, "left_attach");

				pouet--;

				if (id != -1)
				{
					if (special[pouet] == -1)
					{
						special[pouet] = GetFreeDynLight();
					}

					if (special[pouet] != -1)
					{
						EERIE_LIGHT * el = &DynLight[special[pouet]];
						el->intensity = 1.3f;
						el->exist = 1;
						el->fallend = 180.f;
						el->fallstart = 50.f;

						if (FistParticles & 2)
						{
							el->rgb.r = 1.f;
							el->rgb.g = 0.3f;
							el->rgb.b = 0.2f;
						}
						else
						{
							el->rgb.r = 0.7f;
							el->rgb.g = 0.3f;
							el->rgb.b = 1.f;
						}

						el->pos.x = eobj->vertexlist3[id].v.x;
						el->pos.y = eobj->vertexlist3[id].v.y;
						el->pos.z = eobj->vertexlist3[id].v.z;
					}
					else
					{
						LogWarning << "Maximum number of dynamic lights exceeded.";
						/*
						EERIE_LIGHT * el = &DynLight[special[pouet]];
						el->intensity = 1.3f + rnd() * 0.2f;
						el->fallend = 175.f + rnd() * 10.f;

						if (FistParticles & 2)
						{
							el->fallstart *= 2.f;
							el->fallend *= 3.f;
						}
						*/
					}

					for (long kk = 0; kk < 2; kk++)
					{
						Vec3f  target;
						target.x = eobj->vertexlist3[id].v.x;
						target.y = eobj->vertexlist3[id].v.y;
						target.z = eobj->vertexlist3[id].v.z;
						long j = ARX_PARTICLES_GetFree();

						if ((j != -1) && (!arxtime.is_paused()))
						{
							ParticleCount++;
							particle[j].exist = true;
							particle[j].zdec = 0;

							particle[j].ov.x	=	target.x + 1.f - rnd() * 2.f;
							particle[j].ov.y	=	target.y + 1.f - rnd() * 2.f;
							particle[j].ov.z	=	target.z + 1.f - rnd() * 2.f;
							particle[j].move.x	=	0.1f - 0.2f * rnd();
							particle[j].move.y	=	-2.2f * rnd();
							particle[j].move.z	=	0.1f - 0.2f * rnd();
							particle[j].siz		=	5.f;
							particle[j].tolive	=	1500 + (unsigned long)(float)(rnd() * 2000.f);
							particle[j].scale.x	=	0.2f;
							particle[j].scale.y	=	0.2f;
							particle[j].scale.z	=	0.2f;
							particle[j].timcreation	=	(long)arxtime;
							particle[j].tc		=	TC_smoke;
							particle[j].special	=	FADE_IN_AND_OUT | ROTATING | MODULATE_ROTATION | DISSIPATING;// | SUBSTRACT;
							particle[j].sourceionum	=	0;
							particle[j].source	=	&eobj->vertexlist3[id].v;
							particle[j].fparam	=	0.0000001f;

							if(FistParticles & 2) {
								particle[j].move.y *= 2.f;
								particle[j].rgb = Color3f(1.f - rnd() * .1f, .3f + rnd() * .1f, .2f - rnd() * .1f);
							} else {
								particle[j].rgb = Color3f(.7f - rnd() * .1f, .3f - rnd() * .1f, 1.f - rnd() * .1f);
							}
						}
					}
				}
			}

			goto makechanges;
		}
		else if (ARX_SPELLS_GetSpellOn(io, SPELL_LEVITATE) >= 0)
		{
			ChangeMoveAnim = alist[ANIM_LEVITATE];
			ChangeMA_Loop = 1;
			goto makechanges;
		}
		else if (player.jumpphase)
		{
			switch (player.jumpphase)
			{
				case 1: // Anticipation
					FALLING_TIME = 0;
					Full_Jump_Height = 0;
					player.jumpphase = 2;
					ChangeMoveAnim = alist[ANIM_JUMP_UP];
					player.jumpstarttime = (unsigned long)(arxtime);
					player.jumplastposition = -1.f;
					break;
				case 2: // Moving Up
					ChangeMoveAnim = alist[ANIM_JUMP_UP];

					if (player.jumplastposition >= 1.f)
					{
						player.jumpphase = 4;
						ChangeMoveAnim = alist[ANIM_JUMP_CYCLE];
						ARX_PLAYER_StartFall();
					}
					break;
				case 4: // Post-synch
					LAST_JUMP_ENDTIME = (unsigned long)(arxtime);

					if (((ause0->cur_anim == alist[ANIM_JUMP_END])
					        && (ause0->flags & EA_ANIMEND))
					        || player.onfirmground)
					{
						player.jumpphase = 5;
						ChangeMoveAnim = alist[ANIM_JUMP_END_PART2];
					}
					else ChangeMoveAnim = alist[ANIM_JUMP_END];

					break;
				case 5: // Post-synch
					LAST_JUMP_ENDTIME = (unsigned long)(arxtime);

					if ((ause0->cur_anim == alist[ANIM_JUMP_END_PART2])
					        && (ause0->flags & EA_ANIMEND))
					{
						AcquireLastAnim(io);
						player.jumpphase = 0;

						goto retry;
					}
					else if ((ause0->cur_anim == alist[ANIM_JUMP_END_PART2])
					         && ((EEfabs(player.physics.velocity.x) + EEfabs(player.physics.velocity.z)) > 4)
					         && (ause0->ctime > 1))
					{
						AcquireLastAnim(io);
						player.jumpphase = 0;
						goto retry;
					}
					else ChangeMoveAnim = alist[ANIM_JUMP_END_PART2];

					break;
			}

			if ((ChangeMoveAnim) && (ChangeMoveAnim != ause0->cur_anim))
			{
				AcquireLastAnim(io);
				ResetAnim(ause0);
				ause0->cur_anim = ChangeMoveAnim;
				ause0->flags = EA_STATICANIM;

				if ((ChangeMoveAnim == alist[ANIM_U_TURN_LEFT])
				        ||	(ChangeMoveAnim == alist[ANIM_U_TURN_RIGHT])
				        ||	(ChangeMoveAnim == alist[ANIM_U_TURN_RIGHT_FIGHT])
				        ||	(ChangeMoveAnim == alist[ANIM_U_TURN_LEFT_FIGHT]))
					ause0->flags |= EA_EXCONTROL;
			}

			if ((ChangeMoveAnim2) && (ChangeMoveAnim2 != ause3->cur_anim))
			{
				AcquireLastAnim(io);
				ResetAnim(ause3);
				ause3->cur_anim = ChangeMoveAnim2;
				ause3->flags = EA_STATICANIM;
			}
		}
		else
		{
		makechanges:
			;

			if ((ChangeMoveAnim) && (ChangeMoveAnim != ause0->cur_anim))
			{
				AcquireLastAnim(io);
				ResetAnim(ause0);
				ause0->cur_anim = ChangeMoveAnim;
				ause0->flags = EA_STATICANIM;

				if (ChangeMA_Loop)		ause0->flags |= EA_LOOP;

				if (ChangeMA_Stopend)	ause0->flags |= EA_STOPEND;

				if ((ChangeMoveAnim == alist[ANIM_U_TURN_LEFT])
				        ||	(ChangeMoveAnim == alist[ANIM_U_TURN_RIGHT])
				        ||	(ChangeMoveAnim == alist[ANIM_U_TURN_RIGHT_FIGHT])
				        ||	(ChangeMoveAnim == alist[ANIM_U_TURN_LEFT_FIGHT]))
					ause0->flags |= EA_EXCONTROL;
			}

			if ((ChangeMoveAnim2) && (ChangeMoveAnim2 != ause3->cur_anim))
			{
				AcquireLastAnim(io);
				ResetAnim(ause3);
				ause3->cur_anim = ChangeMoveAnim2;
				ause3->flags = EA_STATICANIM;
			}
		}

		memcpy(&io->physics, &player.physics, sizeof(IO_PHYSICS));
	}

nochanges:
	;
	player.Last_Movement = player.Current_Movement;

	if (!light)
	{
		if (special[2] != -1)
		{
			DynLight[special[2]].exist = 0;
			special[2] = -1;
		}

		if (special[1] != -1)
		{
			DynLight[special[1]].exist = 0;
			special[1] = -1;
		}
	}
}
//*************************************************************************************
// void InitPlayer()
//-------------------------------------------------------------------------------------
// FUNCTION/RESULT:
//   Init Local Player Data
//*************************************************************************************
void ARX_PLAYER_InitPlayer() {
	player.Interface = INTER_MINIBOOK | INTER_MINIBACK | INTER_LIFE_MANA;
	player.physics.cyl.height = PLAYER_BASE_HEIGHT;
	player.physics.cyl.radius = PLAYER_BASE_RADIUS;
	player.life = player.maxlife = player.Full_maxlife = 100.f;
	player.mana = player.maxmana = player.Full_maxmana = 100.f;
	player.falling = 0;
	player.rightIO = NULL;
	player.leftIO = NULL;
	player.equipsecondaryIO = NULL;
	player.equipshieldIO = NULL;
	player.gold = 0;
	player.bag = 1;
	player.doingmagic = 0;
	ARX_PLAYER_MakeFreshHero();
}

//*************************************************************************************
// void ForcePlayerLookAtIO(INTERACTIVE_OBJ * io)
//-------------------------------------------------------------------------------------
// FUNCTION/RESULT:
//   Forces player orientation to look at an IO
//*************************************************************************************
void ForcePlayerLookAtIO(INTERACTIVE_OBJ * io)
{
	// Validity Check
	if (!io) return;

	EERIE_CAMERA tcam;
	Vec3f target;

	long id = inter.iobj[0]->obj->fastaccess.view_attach;

	if(id != -1) {
		tcam.pos = inter.iobj[0]->obj->vertexlist3[id].v;
	} else {
		tcam.pos = player.pos;
	}

	id = io->obj->fastaccess.view_attach;

	if(id != -1) {
		target = io->obj->vertexlist3[id].v;
	}
	else
	{
		target = io->pos;
	}

	// For the case of not already computed Vlist3... !
	if(fartherThan(target, io->pos, 400.f)) {
		target = io->pos;
	}

	SetTargetCamera(&tcam, target.x, target.y, target.z);
	player.desiredangle.a = player.angle.a = MAKEANGLE(-tcam.angle.a);
	player.desiredangle.b = player.angle.b = MAKEANGLE(tcam.angle.b - 180.f);
	player.angle.g = 0;
}
extern float PLAYER_ARMS_FOCAL;
extern long CURRENT_BASE_FOCAL;
extern long TRAP_DETECT;
extern long TRAP_SECRET;


//*************************************************************************************
// void ARX_PLAYER_Frame_Update()
//-------------------------------------------------------------------------------------
// FUNCTION/RESULT:
//   Updates Many player infos each frame...
//*************************************************************************************
void ARX_PLAYER_Frame_Update()
{
	if (ARX_SPELLS_GetSpellOn(inter.iobj[0], SPELL_PARALYSE) >= 0)
	{
		PLAYER_PARALYSED = 1;
	}
	else
	{
		inter.iobj[0]->ioflags &= ~IO_FREEZESCRIPT;
		PLAYER_PARALYSED = 0;
	}

	// Reset player moveto info
	moveto.x = player.pos.x;
	moveto.y = player.pos.y;
	moveto.z = player.pos.z;

	// Reset current movement flags
	player.Current_Movement = 0;

	// Updates player angles to desired angles
	player.angle.a = player.desiredangle.a;
	player.angle.b = player.desiredangle.b;

	// Updates player Extra-Rotate Informations
	INTERACTIVE_OBJ * io;
	io = inter.iobj[0];

	if ((io) && (io->_npcdata->ex_rotate))
	{
		float v = player.angle.a;

		if (v > 160) v = -(360 - v);

		if (player.Interface & INTER_COMBATMODE)
		{
			if (ARX_EQUIPMENT_GetPlayerWeaponType() == WEAPON_BOW)
			{
				io->_npcdata->ex_rotate->group_rotate[0].a = 0; //head
				io->_npcdata->ex_rotate->group_rotate[1].a = 0; //neck
				io->_npcdata->ex_rotate->group_rotate[2].a = 0; //chest
				io->_npcdata->ex_rotate->group_rotate[3].a = v; //belt
			}
			else
			{
				v *= ( 1.0f / 10 ); 
				io->_npcdata->ex_rotate->group_rotate[0].a = v; //head
				io->_npcdata->ex_rotate->group_rotate[1].a = v; //neck
				io->_npcdata->ex_rotate->group_rotate[2].a = v * 4; //chest
				io->_npcdata->ex_rotate->group_rotate[3].a = v * 4; //belt
			}

		}
		else
		{
			v *= ( 1.0f / 4 ); 
			io->_npcdata->ex_rotate->group_rotate[0].a = v; //head
			io->_npcdata->ex_rotate->group_rotate[1].a = v; //neck
			io->_npcdata->ex_rotate->group_rotate[2].a = v; //chest
			io->_npcdata->ex_rotate->group_rotate[3].a = v; //belt*/
		}

		if ((player.Interface & INTER_COMBATMODE) || (player.doingmagic == 2))
			io->_npcdata->ex_rotate->flags &= ~EXTRA_ROTATE_REALISTIC;
	}

	// Changes player ARMS focal depending on alpha angle.
	if (player.angle.a > 180)
		PLAYER_ARMS_FOCAL = (float)CURRENT_BASE_FOCAL - 80.f;
	else
		PLAYER_ARMS_FOCAL = (float)CURRENT_BASE_FOCAL - 80.f + player.angle.a;

	PLAYER_ARMS_FOCAL = static_cast<float>(CURRENT_BASE_FOCAL);

	ARX_PLAYER_ComputePlayerFullStats();

	TRAP_DETECT = checked_range_cast<long>(player.Full_Skill_Mecanism);
	TRAP_SECRET = checked_range_cast<long>(player.Full_Skill_Intuition);

	if (ARX_SPELLS_GetSpellOn(inter.iobj[0], SPELL_DETECT_TRAP) >= 0)
		TRAP_DETECT = 100;

	ModeLight |= MODE_DEPTHCUEING;

	ARX_PLAYER_ManageTorch();
}
//*************************************************************************************
// void ARX_PLAYER_MakeStepNoise()
//-------------------------------------------------------------------------------------
// FUNCTION/RESULT:
//   Emit player step noise
//*************************************************************************************
void ARX_PLAYER_MakeStepNoise()
{
	if (ARX_SPELLS_GetSpellOn(inter.iobj[0], SPELL_LEVITATE) >= 0)
		return;

	if (USE_PLAYERCOLLISIONS)
	{
		float volume = ARX_NPC_AUDIBLE_VOLUME_DEFAULT;
		float factor = ARX_NPC_AUDIBLE_FACTOR_DEFAULT;

		if (player.Current_Movement & PLAYER_MOVE_STEALTH)
		{
			float skill_stealth;

			skill_stealth = player.Full_Skill_Stealth / ARX_PLAYER_SKILL_STEALTH_MAX;

			volume -= ARX_NPC_AUDIBLE_VOLUME_RANGE * skill_stealth;
			factor += ARX_NPC_AUDIBLE_FACTOR_RANGE * skill_stealth;
		}

		Vec3f pos;

		pos.x = player.pos.x;
		pos.y = player.pos.y - PLAYER_BASE_HEIGHT;
		pos.z = player.pos.z;

		ARX_NPC_NeedStepSound(inter.iobj[0], &pos, volume, factor);
	}

	while (currentdistance >= STEP_DISTANCE) currentdistance -= STEP_DISTANCE;
}
extern bool bGCroucheToggle;
extern float MAX_ALLOWED_PER_SECOND;

long LAST_VECT_COUNT = -1;
long LAST_FIRM_GROUND = 1;
long TRUE_FIRM_GROUND = 1;
long DISABLE_JUMP = 0;
float lastposy = -9999999.f;
unsigned long REQUEST_JUMP = 0;
extern float GLOBAL_SLOWDOWN;
extern float Original_framedelay;

unsigned long LAST_JUMP_ENDTIME = 0;
bool Valid_Jump_Pos()
{
	if ((LAST_ON_PLATFORM) || player.climbing)
		return true;

	EERIE_CYLINDER tmpp;
	tmpp.height = player.physics.cyl.height;
	tmpp.origin.x = player.pos.x;
	tmpp.origin.y = player.pos.y - PLAYER_BASE_HEIGHT;
	tmpp.origin.z = player.pos.z;
	tmpp.radius = player.physics.cyl.radius * 0.85f;
	float tmp = CheckAnythingInCylinder(&tmpp, inter.iobj[0], CFLAG_PLAYER | CFLAG_JUST_TEST);

	if (tmp <= 20.f)
		return true;

	long hum = 0;

	for (float vv = 0; vv < 360.f; vv += 20.f)
	{
		tmpp.origin.x = player.pos.x - EEsin(radians(vv)) * 20.f;
		tmpp.origin.y = player.pos.y - PLAYER_BASE_HEIGHT;
		tmpp.origin.z = player.pos.z + EEcos(radians(vv)) * 20.f;
		tmpp.radius = player.physics.cyl.radius;
		float anything = CheckAnythingInCylinder(&tmpp, inter.iobj[0], CFLAG_JUST_TEST); //-cyl->origin.y;

		if (anything > 10)
		{
			hum = 1;
			break;
		}
	}

	if (!hum)
		return true;


	if (COLLIDED_CLIMB_POLY)
	{
		player.climbing = 1;
		return true;
	}

	if ((tmp > 50.f))
	{
		return false;
	}

	return true;
}
extern float player_climb;
extern float PLAYER_CLIMB_THRESHOLD;
void PlayerMovementIterate(float DelatTime);

void ARX_PLAYER_Manage_Movement()
{
	// Is our player able to move ?
	if ((CINEMASCOPE)
	        ||	(BLOCK_PLAYER_CONTROLS)
	        ||	(inter.iobj[0] == NULL))
		return;

	float speedfactor;
	// Compute current player speedfactor
	speedfactor = inter.iobj[0]->basespeed + inter.iobj[0]->speed_modif;

	if (speedfactor < 0) speedfactor = 0;

	if (cur_mr == 3) speedfactor += 0.5f;

	if (cur_rf == 3) speedfactor += 1.5f;

	static float StoredTime = 0;
	// Compute time things
	float DeltaTime = StoredTime;

	if (Original_framedelay > 0)
		DeltaTime = StoredTime + (float)Original_framedelay * speedfactor; //FrameDiff;

	if (EDITMODE) DeltaTime = 25.f;

	if (player.jumpphase)
	{
		while (DeltaTime > 25.f)
		{
			PlayerMovementIterate(DeltaTime);
			DeltaTime -= 25.f;
		}
	}
	else
	{
		PlayerMovementIterate(DeltaTime);
		DeltaTime = 0;
	}

	StoredTime = DeltaTime;
}

long JUMP_DIVIDE = 0;
void PlayerMovementIterate(float DeltaTime)
{
	// A jump is requested so let's go !
	if (REQUEST_JUMP)
	{
		if ((player.Current_Movement & PLAYER_CROUCH) || (player.physics.cyl.height > -170.f))
		{
			float old = player.physics.cyl.height;
			player.physics.cyl.height = PLAYER_BASE_HEIGHT;
			player.physics.cyl.origin.x = player.pos.x;
			player.physics.cyl.origin.y = player.pos.y - PLAYER_BASE_HEIGHT;
			player.physics.cyl.origin.z = player.pos.z;
			float anything = CheckAnythingInCylinder(&player.physics.cyl, inter.iobj[0], CFLAG_JUST_TEST); //-cyl->origin.y;

			if (anything < 0.f)
			{
				player.Current_Movement |= PLAYER_CROUCH;
				player.physics.cyl.height = old;
				REQUEST_JUMP = 0;
			}
			else
			{
				bGCroucheToggle = false;
				player.Current_Movement &= ~PLAYER_CROUCH;
				player.physics.cyl.height = PLAYER_BASE_HEIGHT;
			}
		}

		if (!Valid_Jump_Pos())
			REQUEST_JUMP = 0;

		if (REQUEST_JUMP)
		{
			float t = (float)float(arxtime) - (float)REQUEST_JUMP;

			if ((t >= 0.f) && (t <= 350.f))
			{
				REQUEST_JUMP = 0;
				ARX_NPC_SpawnAudibleSound(&player.pos, inter.iobj[0]);
				ARX_SPEECH_Launch_No_Unicode_Seek("player_jump", inter.iobj[0]);
				player.onfirmground = 0;
				player.jumpphase = 1;

			}
		}
	}


	if ((inter.iobj[0]->_npcdata->climb_count != 0.f) && (FrameDiff > 0))
	{
		inter.iobj[0]->_npcdata->climb_count -= MAX_ALLOWED_PER_SECOND * (float)FrameDiff * ( 1.0f / 10 );

		if (inter.iobj[0]->_npcdata->climb_count < 0) inter.iobj[0]->_npcdata->climb_count = 0.f;
	}

	PLAYER_LEVITATE_HEIGHT = -220.f;

	float d = 0;

	if ((!EDITMODE) && (USE_PLAYERCOLLISIONS))
	{
		CollisionFlags levitate = 0;

		if(player.climbing) {
			levitate = CFLAG_LEVITATE;
		}

		if (player.levitate)
		{
			if (player.physics.cyl.height != PLAYER_LEVITATE_HEIGHT)
			{
				float old = player.physics.cyl.height;
				player.physics.cyl.height = PLAYER_LEVITATE_HEIGHT;
				player.physics.cyl.origin.x = player.pos.x;
				player.physics.cyl.origin.y = player.pos.y - PLAYER_BASE_HEIGHT;
				player.physics.cyl.origin.z = player.pos.z;
				float anything = CheckAnythingInCylinder(&player.physics.cyl, inter.iobj[0]);

				if (anything < 0.f)
				{
					player.physics.cyl.height = old;
					long num = ARX_SPELLS_GetSpellOn(inter.iobj[0], SPELL_LEVITATE);

					if (num != -1)
					{
						spells[num].tolive = 0;
					}
				}
			}

			if(player.physics.cyl.height == PLAYER_LEVITATE_HEIGHT) {
				levitate = CFLAG_LEVITATE;
				player.climbing = 0;
				bGCroucheToggle = false;
				player.Current_Movement &= ~PLAYER_CROUCH;
			}
		}
		else if (player.physics.cyl.height == PLAYER_LEVITATE_HEIGHT)
		{
			player.physics.cyl.height = PLAYER_BASE_HEIGHT;
		}

		if ((player.jumpphase != 2) && !levitate)
		{
			player.physics.cyl.origin.x = player.pos.x;
			player.physics.cyl.origin.y = player.pos.y + 170.f;
			player.physics.cyl.origin.z = player.pos.z;
		}

		if (EEfabs(lastposy - player.pos.y) < DeltaTime * ( 1.0f / 10 )) 
			TRUE_FIRM_GROUND = 1;
		else
			TRUE_FIRM_GROUND = 0;

		lastposy = player.pos.y;
		DISABLE_JUMP = 0;
		float anything;
		EERIE_CYLINDER testcyl;
		memcpy(&testcyl, &player.physics.cyl, sizeof(EERIE_CYLINDER));
		testcyl.origin.y += 3.f;
		ON_PLATFORM = 0;
		anything = CheckAnythingInCylinder(&testcyl, inter.iobj[0], 0);
		LAST_ON_PLATFORM = ON_PLATFORM;

		if (player.jumpphase != 2)
		{
			if (anything >= 0.f)
			{
				TRUE_FIRM_GROUND = 0;
			}
			else
			{
				TRUE_FIRM_GROUND = 1;
				testcyl.radius -= 30.f;
				testcyl.origin.y -= 10.f;
				anything = CheckAnythingInCylinder(&testcyl, inter.iobj[0], 0);

				if (anything < 0.f)
				{
					DISABLE_JUMP = 1;
				}
			}
		}
		else
		{
			TRUE_FIRM_GROUND = 0;
			LAST_ON_PLATFORM = 0;
		}

		EERIE_CYLINDER cyl;
		cyl.origin.x = player.pos.x;
		cyl.origin.y = player.pos.y - PLAYER_BASE_HEIGHT + 1.f;
		cyl.origin.z = player.pos.z;
		cyl.radius = player.physics.cyl.radius;
		cyl.height = player.physics.cyl.height;
		float anything2 = CheckAnythingInCylinder(&cyl, inter.iobj[0], CFLAG_JUST_TEST | CFLAG_PLAYER); //-cyl->origin.y;


		if ((anything2 > -5)
		        &&	(player.physics.velocity.y > 15.f)
		        && !LAST_ON_PLATFORM
		        && !TRUE_FIRM_GROUND
		        && !player.jumpphase
		        && !player.levitate
		        && (anything > 80.f))
		{

			player.jumpphase = 4;

			if (!player.falling)
			{
				player.falling = 1;
				ARX_PLAYER_StartFall();
			}
		}
		else if (!player.falling)
			FALLING_TIME = 0;

		if ((player.jumpphase)
		        &&	(player.levitate))
		{
			player.jumpphase = 0;
			player.falling = 0;
			Falling_Height = player.pos.y;
			FALLING_TIME = 0;
		}

		if ((!LAST_FIRM_GROUND) && (TRUE_FIRM_GROUND))
		{
			player.jumpphase = 0;

			if ((FALLING_TIME > 0) && player.falling)
			{
				player.physics.velocity.x = 0.f;
				player.physics.velocity.z = 0.f;
				player.physics.forces.x = 0.f;
				player.physics.forces.z = 0.f;
				player.falling = 0;

				float fh = player.pos.y - Falling_Height;

				if (fh > 400.f)
				{
					float dmg = (fh - 400.f) * ( 1.0f / 15 );

					if (dmg > 0.f)
					{
						Falling_Height = player.pos.y;
						FALLING_TIME = 0;

						ARX_DAMAGES_DamagePlayer(dmg, 0, -1);
						ARX_DAMAGES_DamagePlayerEquipment(dmg);
					}
				}
			}
		}

		LAST_FIRM_GROUND = TRUE_FIRM_GROUND;

		player.onfirmground = TRUE_FIRM_GROUND;

		if (player.onfirmground && !player.falling)
			FALLING_TIME = 0;

		// Apply Player Impulse Force
		Vec3f mv;
		float TheoricalMove = 230;
		long time = 1000;

		float jump_mul = 1.f;

		if (LAST_JUMP_ENDTIME + 600 > float(arxtime))
		{
			JUMP_DIVIDE = 1;

			if (LAST_JUMP_ENDTIME + 300 > float(arxtime))
			{
				jump_mul = 0.5f;
			}
			else
			{
				jump_mul = 0.5f;
				jump_mul += (float)(LAST_JUMP_ENDTIME + 300 - float(arxtime)) * ( 1.0f / 300 );

				if (jump_mul > 1.f) jump_mul = 1.f;
			}
		}

		if (inter.iobj[0]->animlayer[0].cur_anim)
		{
			GetAnimTotalTranslate(inter.iobj[0]->animlayer[0].cur_anim, inter.iobj[0]->animlayer[0].altidx_cur, &mv);
			TheoricalMove = mv.length();

			time = inter.iobj[0]->animlayer[0].cur_anim->anims[inter.iobj[0]->animlayer[0].altidx_cur]->anim_time;

			if ((levitate) && (!player.climbing))
			{
				TheoricalMove = 70;
				time = 1000;
			}

			if (player.jumpphase)
			{
				TheoricalMove = 10;

				if (player.Current_Movement & PLAYER_MOVE_WALK_FORWARD)
				{
					TheoricalMove = 420;

					if (player.Current_Movement & PLAYER_MOVE_STRAFE_LEFT)
						TheoricalMove = 420;

					if (player.Current_Movement & PLAYER_MOVE_STRAFE_RIGHT)
						TheoricalMove = 420;
				}
				else if (player.Current_Movement & PLAYER_MOVE_STRAFE_LEFT)
					TheoricalMove = 140.f;
				else if (player.Current_Movement & PLAYER_MOVE_STRAFE_RIGHT)
					TheoricalMove = 140.f;

				if (player.Current_Movement & PLAYER_MOVE_WALK_BACKWARD)
					TheoricalMove = 40;

				time = 1000;
			}
		}
		else
		{
			TheoricalMove = 100;
			time = 1000;
		}

		TheoricalMove *= jump_mul;
		float mval = TheoricalMove / time * DeltaTime;

		if (player.jumpphase == 2)
		{
			moveto.y = player.pos.y;
			player.physics.velocity.y = 0;
		}

		Vec3f mv2;
		mv2.x = moveto.x - player.pos.x;
		mv2.y = moveto.y - player.pos.y;
		mv2.z = moveto.z - player.pos.z;

		if (player.climbing)
		{
			player.physics.velocity.y *= ( 1.0f / 2 );
		}

		if ((mv2.x == 0) && (mv2.y == 0) && (mv2.z == 0))
		{
		}
		else
		{
			float tt = 1.f / mv2.length();
			tt *= mval * ( 1.0f / 80 );

			mv2.x = mv2.x * tt;
			mv2.y = mv2.y * tt;
			mv2.z = mv2.z * tt;
		}

		if (player.climbing)
		{
			player.physics.velocity.x = 0;
			player.physics.velocity.z = 0;

			if (player.Current_Movement & PLAYER_MOVE_WALK_FORWARD)
			{
				moveto.x = player.pos.x;
				moveto.z = player.pos.z;
			}

			if (player.Current_Movement & PLAYER_MOVE_WALK_BACKWARD)
			{
				mv2.x = 0;
				mv2.z = 0;
				moveto.x = player.pos.x;
				moveto.z = player.pos.z;
			}

		}

		player.physics.forces.x += mv2.x;
		player.physics.forces.y += mv2.y;
		player.physics.forces.z += mv2.z;

		Vec3f modifplayermove(0, 0, 0);

		// No Vertical Interpolation
		if (player.jumpphase)
			inter.iobj[0]->_npcdata->vvpos = -99999.f;

		// Apply Gravity force if not LEVITATING or JUMPING
		if ((!levitate) && (player.jumpphase != 2) && !LAST_ON_PLATFORM)
		{
			if (player.falling)
				player.physics.forces.y += JUMP_GRAVITY;
			else
				player.physics.forces.y += WORLD_GRAVITY;

			Vec3f mod_vect(0, 0, 0);
			long mod_vect_count = -1;

			// Check for LAVA Damage !!!
			float epcentery;
			EERIEPOLY * ep = CheckInPoly(player.pos.x, player.pos.y + 150.f, player.pos.z, &epcentery);

			if (ep)
			{
				if ((ep->type & POLY_LAVA) && (EEfabs(epcentery - (player.pos.y - PLAYER_BASE_HEIGHT)) < 30))
				{
					float mul = 1.f - (EEfabs(epcentery - (player.pos.y - PLAYER_BASE_HEIGHT)) * ( 1.0f / 30 ));
#define LAVA_DAMAGE 10.f
					float damages = LAVA_DAMAGE * FrameDiff * ( 1.0f / 100 ) * mul;
					damages = ARX_SPELLS_ApplyFireProtection(inter.iobj[0], damages);

					ARX_DAMAGES_DamagePlayer(damages, DAMAGE_TYPE_FIRE, 0);
					ARX_DAMAGES_DamagePlayerEquipment(damages);
					Vec3f pos;
					pos.x = player.pos.x;
					pos.y = player.pos.y - PLAYER_BASE_HEIGHT;
					pos.z = player.pos.z;
					ARX_PARTICLES_Spawn_Lava_Burn(&pos, inter.iobj[0]);
				}
			}

			LAST_VECT_COUNT = mod_vect_count;
		}

		// Apply Velocity Damping (Natural Velocity Attenuation. Stands for friction)
		float dampen = 1.f - (0.009f * DeltaTime);

		if (dampen < 0.001f) dampen = 0.f;

		player.physics.velocity.x *= dampen;
		player.physics.velocity.z *= dampen;

		if (EEfabs(player.physics.velocity.x) < 0.001f)
			player.physics.velocity.x = 0;

		if (EEfabs(player.physics.velocity.z) < 0.001f)
			player.physics.velocity.z = 0;

		// Apply Attraction
		Vec3f attraction;
		ARX_SPECIAL_ATTRACTORS_ComputeForIO(*inter.iobj[0], attraction);
		player.physics.forces.x += attraction.x;
		player.physics.forces.y += attraction.y;
		player.physics.forces.z += attraction.z;

		// Apply Push Player Force
		player.physics.forces.x += PUSH_PLAYER_FORCE.x;
		player.physics.forces.y += PUSH_PLAYER_FORCE.y;
		player.physics.forces.z += PUSH_PLAYER_FORCE.z;
		PUSH_PLAYER_FORCE.x = 0;
		PUSH_PLAYER_FORCE.y = 0;
		PUSH_PLAYER_FORCE.z = 0;

		// Apply Forces To Velocity
		player.physics.velocity.x += player.physics.forces.x * DeltaTime;
		player.physics.velocity.y += player.physics.forces.y * DeltaTime;
		player.physics.velocity.z += player.physics.forces.z * DeltaTime;

		// Apply Climbing Velocity
		if (player.climbing)
		{
			if (player.Current_Movement & PLAYER_MOVE_WALK_FORWARD)
			{
				player.physics.velocity.y = -0.2f * DeltaTime;
			}

			if (player.Current_Movement & PLAYER_MOVE_WALK_BACKWARD)
			{
				player.physics.velocity.y = 0.2f * DeltaTime;
			}

		}

		// Removes Y Velocity if onfirmground...
		if ((player.onfirmground == 1) && (!player.climbing))
			player.physics.velocity.y = 0.f;

		float posy;
		EERIEPOLY * ep = CheckInPolyPrecis(player.pos.x, player.pos.y, player.pos.z, &posy);

		if (ep == NULL)
		{
			player.physics.velocity.y = 0;
		}
		else if (!player.climbing)
			if (player.pos.y >= posy)
				player.physics.velocity.y = 0;

		// Reset Forces
		player.physics.forces = Vec3f::ZERO;

		// Check if player is already on firm ground AND not moving
		if ((EEfabs(player.physics.velocity.x) < 0.001f) &&
		        (EEfabs(player.physics.velocity.z) < 0.001f) && (player.onfirmground == 1)
		        && (player.jumpphase == 0))
		{
			moveto.x = player.pos.x;
			moveto.y = player.pos.y;
			moveto.z = player.pos.z;
			goto lasuite;
		}
		else // Need to apply some physics/collision tests
		{
			player.physics.startpos.x = player.physics.cyl.origin.x = player.pos.x;
			player.physics.startpos.y = player.physics.cyl.origin.y = player.pos.y - PLAYER_BASE_HEIGHT;
			player.physics.startpos.z = player.physics.cyl.origin.z = player.pos.z;
			player.physics.targetpos.x = player.physics.startpos.x + player.physics.velocity.x + modifplayermove.x * DeltaTime;
			player.physics.targetpos.y = player.physics.startpos.y + player.physics.velocity.y + modifplayermove.y * DeltaTime;
			player.physics.targetpos.z = player.physics.startpos.z + player.physics.velocity.z + modifplayermove.z * DeltaTime;

			// Jump Impulse
			if (player.jumpphase == 2)
			{
				if (player.jumplastposition == -1.f)
				{
					player.jumplastposition = 0;
					player.jumpstarttime = (unsigned long)(arxtime);
				}

				float jump_up_time	=	200.f;
				float jump_up_height =	130.f;
				long timee			=	(long)arxtime;
				float offset_time	=	(float)timee - (float)player.jumpstarttime;
				float divider		=	1.f / jump_up_time;
				float position		=	(float)offset_time * divider;

				if (position > 1.f) position = 1.f;

				if (position < 0.f) position = 0.f;

				float p1 = position;
				float p2 = player.jumplastposition;
				player.physics.targetpos.y -= (p1 - p2) * jump_up_height;
				Full_Jump_Height += (p1 - p2) * jump_up_height;
				player.jumplastposition = position;
				levitate = 0;
			}

			bool test;
			APPLY_PUSH = 1;
			float PLAYER_CYLINDER_STEP = 40.f;

			if (player.climbing)
			{
				test = ARX_COLLISION_Move_Cylinder(&player.physics, inter.iobj[0], PLAYER_CYLINDER_STEP, CFLAG_EASY_SLIDING | CFLAG_CLIMBING | CFLAG_PLAYER);

				if (!COLLIDED_CLIMB_POLY)
					player.climbing = 0;
			}
			else
			{
				test = ARX_COLLISION_Move_Cylinder(&player.physics, inter.iobj[0], PLAYER_CYLINDER_STEP, levitate | CFLAG_EASY_SLIDING | CFLAG_PLAYER);

				if ((!test)
				        &&	((!LAST_FIRM_GROUND) && (!TRUE_FIRM_GROUND)))
				{
					player.physics.velocity.x = 0.f;
					player.physics.velocity.z = 0.f;
					player.physics.forces.x = 0.f;
					player.physics.forces.z = 0.f;

					if ((FALLING_TIME > 0) && player.falling)
					{
						float fh = player.pos.y - Falling_Height;

						if (fh > 400.f)
						{
							float dmg = (fh - 400.f) * ( 1.0f / 15 );

							if (dmg > 0.f)
							{
								Falling_Height = (player.pos.y + Falling_Height * 2) * ( 1.0f / 3 );
								ARX_DAMAGES_DamagePlayer(dmg, 0, -1);
								ARX_DAMAGES_DamagePlayerEquipment(dmg);
							}
						}
					}
				}

				if ((test == false) && (player.jumpphase > 0))
				{

					player.physics.startpos.x = player.physics.cyl.origin.x = player.pos.x;
					player.physics.startpos.z = player.physics.cyl.origin.z = player.pos.z;
					player.physics.targetpos.x = player.physics.startpos.x;
					player.physics.targetpos.z = player.physics.startpos.z;

					if (player.physics.targetpos.y != player.physics.startpos.y)
					{
						test = ARX_COLLISION_Move_Cylinder(&player.physics, inter.iobj[0], PLAYER_CYLINDER_STEP, levitate | CFLAG_EASY_SLIDING | CFLAG_PLAYER);
						inter.iobj[0]->_npcdata->vvpos = -99999.f;
					}
				}
			}

			//LAST_ON_PLATFORM=ON_PLATFORM;
			if (COLLIDED_CLIMB_POLY)
				player.climbing = 1;

			if (player.climbing)
			{
				if ((player.Current_Movement != 0) && (player.Current_Movement != PLAYER_ROTATE)
				        && !(player.Current_Movement & PLAYER_MOVE_WALK_FORWARD)
				        && !(player.Current_Movement & PLAYER_MOVE_WALK_BACKWARD))
					player.climbing = 0;

				if ((player.Current_Movement & PLAYER_MOVE_WALK_BACKWARD)  && !test)
					player.climbing = 0;

				if (player.climbing)
				{
					player.jumpphase = 0;
					player.falling = 0;
					FALLING_TIME = 0;
					Falling_Height = player.pos.y;
				}
			}

			if (player.jumpphase == 2)
			{
				player.climbing = 0;
			}

			APPLY_PUSH = 0;
			moveto.x = player.physics.cyl.origin.x;
			moveto.y = player.physics.cyl.origin.y + PLAYER_BASE_HEIGHT;
			moveto.z = player.physics.cyl.origin.z;
			d = dist(player.pos, moveto);
		}
	}
	else
	{
		if (!EDITMODE)
		{
			Vec3f vect = moveto - player.pos;
			float divv = vect.length();

			if (divv > 0.f)
			{
				float mul = (float)FrameDiff * ( 1.0f / 1000 ) * 200.f;
				divv = mul / divv;
				vect *= divv;
				moveto = player.pos + vect;
			}
		}

		player.onfirmground = 0;
	}
	
	if(player.pos == moveto) {
		d = 0.f;
	}
	
	// Emit Stepsound
	if ((USE_PLAYERCOLLISIONS) && (!EDITMODE))
	{
		if (player.Current_Movement & PLAYER_CROUCH)
		{
			d *= 2.f;
		}

		currentdistance += d;

		if ((!player.jumpphase)
		        &&	(!player.falling)
		        &&	(currentdistance >= STEP_DISTANCE))
			ARX_PLAYER_MakeStepNoise();
	}

	// Finally update player pos !
	player.pos = moveto;

lasuite:
	;

	// Get Player position color
	player.grnd_color = GetColorz(player.pos.x, player.pos.y + 90, player.pos.z);
	player.grnd_color -= 15.f; 
	if (CURRENT_PLAYER_COLOR < player.grnd_color)
	{
		CURRENT_PLAYER_COLOR += FrameDiff * ( 1.0f / 8 );
		CURRENT_PLAYER_COLOR = std::min(CURRENT_PLAYER_COLOR, player.grnd_color);
	}

	if (CURRENT_PLAYER_COLOR > player.grnd_color)
	{
		CURRENT_PLAYER_COLOR -= FrameDiff * ( 1.0f / 4 );
		CURRENT_PLAYER_COLOR = std::max(CURRENT_PLAYER_COLOR, player.grnd_color);
	}

	if (InventoryDir != 0)
	{
		if ((player.Interface & INTER_COMBATMODE) || (player.doingmagic >= 2) || (InventoryDir == -1))
		{
			if (InventoryX > -160)
				InventoryX -= INTERFACE_RATIO(FrameDiff * ( 1.0f / 3 ));
		}
		else
		{
			if (InventoryX < 0)
				InventoryX += InventoryDir * INTERFACE_RATIO(FrameDiff * ( 1.0f / 3 ));
		}

		if (InventoryX <= -160)
		{
			InventoryX = -160;
			InventoryDir = 0;

			if (player.Interface & INTER_STEAL || ioSteal)
			{
				SendIOScriptEvent(ioSteal, SM_STEAL, "off");
				player.Interface &= ~INTER_STEAL;
				ioSteal = NULL;
			}

			SecondaryInventory = NULL;
			TSecondaryInventory = NULL;
			InventoryDir = 0;
		}
		else if (InventoryX >= 0)
		{
			InventoryX = 0;
			InventoryDir = 0;
		}
	}
}
//******************************************************************************
// Manage Player Death Visual
//******************************************************************************
void ARX_PLAYER_Manage_Death()
{
	PLAYER_PARALYSED = 0;
	float ratio = (float)(DeadTime - 2000) * ( 1.0f / 5000 );

	if (ratio >= 1.f) ratio = 1.f;

	if (ratio == 1.f)
	{
		ARX_MENU_Launch();
		DeadTime = 0;
	}

	{
		GRenderer->SetRenderState(Renderer::AlphaBlending, true);
		GRenderer->SetBlendFunc(Renderer::BlendZero, Renderer::BlendInvSrcColor);
		EERIEDrawBitmap( 0.f, 0.f, static_cast<float>(DANAESIZX), static_cast<float>(DANAESIZY), 0.000091f, NULL, Color::gray(ratio));

	}
}
//******************************************************************************
// Specific for color checks
//******************************************************************************
float GetPlayerStealth()
{
	return 15 + player.Full_Skill_Stealth * ( 1.0f / 10 );
}

//******************************************************************************
// Teleport player to any poly...
//******************************************************************************
void ARX_PLAYER_GotoAnyPoly()
{
	for (long j = 0; j < ACTIVEBKG->Zsize; j++)
	{
		for (long i = 0; i < ACTIVEBKG->Xsize; i++)
		{
			EERIE_BKG_INFO * eg = &ACTIVEBKG->Backg[i+j*ACTIVEBKG->Xsize];

			if (eg->nbpoly)
			{
				player.pos.x = moveto.x = eg->polydata[0].center.x;
				player.pos.y = moveto.y = eg->polydata[0].center.y + PLAYER_BASE_HEIGHT;
				player.pos.z = moveto.z = eg->polydata[0].center.z;
			}
		}
	}
}
//******************************************************************************
// Force Player to standard stance... (Need some improvements...)
//******************************************************************************
void ARX_PLAYER_PutPlayerInNormalStance(long val)
{
	if (player.Current_Movement & PLAYER_CROUCH)
		player.Current_Movement &= ~PLAYER_CROUCH;

	player.Current_Movement = 0;
	ARX_PLAYER_RectifyPosition();

	if ((player.jumpphase) || (player.falling))
	{
		player.physics.cyl.origin.x = player.pos.x;
		player.physics.cyl.origin.y = player.pos.y + 170.f;

		player.physics.cyl.origin.z = player.pos.z;
		IO_PHYSICS phys;
		memcpy(&phys, &player.physics, sizeof(IO_PHYSICS));
		AttemptValidCylinderPos(&phys.cyl, inter.iobj[0], CFLAG_RETURN_HEIGHT);
		player.pos.y = phys.cyl.origin.y - 170.f;
		player.jumpphase = 0;
		player.falling = 0;
	}

	if (player.Interface & INTER_COMBATMODE)
	{
		player.Interface &= ~INTER_COMBATMODE;
		ARX_EQUIPMENT_LaunchPlayerUnReadyWeapon();
	}


	ARX_SOUND_Stop(SND_MAGIC_DRAW);

	if (!val)
		for(size_t i = 0; i < MAX_SPELLS; i++) {
			if ((spells[i].exist)
			        && ((spells[i].caster == 0) || (spells[i].target == 0)))
			{
				switch (spells[i].type)
				{
					case SPELL_MAGIC_SIGHT:
					case SPELL_LEVITATE:
					case SPELL_SPEED:
					case SPELL_FLYING_EYE:
						spells[i].tolive = 0;
						break;
					default: break;
				}
			}
		}

}

//******************************************************************************
// Add gold to player purse
//******************************************************************************
void ARX_PLAYER_AddGold(long _lValue) {
	player.gold += _lValue;
	bGoldHalo = true;
	ulGoldHaloTime = 0;
}

void ARX_PLAYER_AddGold(INTERACTIVE_OBJ * gold) {
	
	arx_assert(gold->ioflags & IO_GOLD);
	
	ARX_PLAYER_AddGold(gold->_itemdata->price * max((short)1, gold->_itemdata->count));
	
	ARX_SOUND_PlayInterface(SND_GOLD);
	
	if(gold->scriptload) {
		RemoveFromAllInventories(gold);
		ReleaseInter(gold);
	} else {
		gold->show = SHOW_FLAG_KILLED;
		gold->GameFlags &= ~GFLAG_ISINTREATZONE;
	}
	
}

void ARX_PLAYER_Start_New_Quest() {
	
	SKIN_MOD = 0;
	QUICK_MOD = 0;
	EERIE_PATHFINDER_Clear();
	EERIE_PATHFINDER_Release();
	ARX_PLAYER_MakeFreshHero();
	CURRENT_TORCH = NULL;
	FreeAllInter();
	SecondaryInventory = NULL;
	TSecondaryInventory = NULL;
	ARX_EQUIPMENT_UnEquipAllPlayer();
	
	ARX_Changelevel_CurGame_Clear();

	inter.iobj[0]->halo.flags = 0;
}

//-----------------------------------------------------------------------------
void ARX_PLAYER_AddBag()
{
	++player.bag;

	if (player.bag > 3)
		player.bag = 3;
}

//-----------------------------------------------------------------------------
bool ARX_PLAYER_CanStealItem(INTERACTIVE_OBJ * _io)
{
	if (_io->_itemdata->stealvalue > 0)
		if ((player.Full_Skill_Stealth >= _io->_itemdata->stealvalue)
		        &&	(_io->_itemdata->stealvalue < 100.f))
		{
			return true;
		}

	return false;
}
void ARX_PLAYER_Rune_Add_All()
{
	ARX_Player_Rune_Add(FLAG_AAM);
	ARX_Player_Rune_Add(FLAG_CETRIUS);
	ARX_Player_Rune_Add(FLAG_COMUNICATUM);
	ARX_Player_Rune_Add(FLAG_COSUM);
	ARX_Player_Rune_Add(FLAG_FOLGORA);
	ARX_Player_Rune_Add(FLAG_FRIDD);
	ARX_Player_Rune_Add(FLAG_KAOM);
	ARX_Player_Rune_Add(FLAG_MEGA);
	ARX_Player_Rune_Add(FLAG_MORTE);
	ARX_Player_Rune_Add(FLAG_MOVIS);
	ARX_Player_Rune_Add(FLAG_NHI);
	ARX_Player_Rune_Add(FLAG_RHAA);
	ARX_Player_Rune_Add(FLAG_SPACIUM);
	ARX_Player_Rune_Add(FLAG_STREGUM);
	ARX_Player_Rune_Add(FLAG_TAAR);
	ARX_Player_Rune_Add(FLAG_TEMPUS);
	ARX_Player_Rune_Add(FLAG_TERA);
	ARX_Player_Rune_Add(FLAG_VISTA);
	ARX_Player_Rune_Add(FLAG_VITAE);
	ARX_Player_Rune_Add(FLAG_YOK);
}

extern unsigned long LAST_PRECAST_TIME;
extern long sp_wep;
extern long TOTAL_BODY_CHUNKS_COUNT;
extern long WILL_QUICKLOAD, WILL_QUICKSAVE;
extern long GLOBAL_Player_Room;
extern long cur_mx, cur_pom;
extern long sp_arm, cur_arm;
extern float sp_max_start;

void ARX_PLAYER_Invulnerability(long flag)
{
	if (flag)
		player.playerflags |= PLAYERFLAGS_INVULNERABILITY;
	else
		player.playerflags &= ~PLAYERFLAGS_INVULNERABILITY;
}
extern INTERACTIVE_OBJ * FlyingOverIO;
extern long cur_sm;
extern void ClearDynLights();

void ARX_GAME_Reset(long type) {
	
	if(inter.iobj[0]) {
		inter.iobj[0]->speed_modif = 0;
	}
	
	LAST_JUMP_ENDTIME = 0;
	FlyingOverIO = NULL;
	ARX_MAPMARKER_Init();
	ClearDynLights();

	if(!DONT_ERASE_PLAYER && inter.iobj[0]) {
		inter.iobj[0]->halo.flags = 0;
	}

	if(inter.iobj[0])inter.iobj[0]->GameFlags &= ~GFLAG_INVISIBILITY;
	ARX_PLAYER_Invulnerability(0);
	GLOBAL_Player_Room = -1;
	PLAYER_PARALYSED = 0;

	ARX_PLAYER_Reset_Fall();

	player.levitate = 0;
	Project.telekinesis = 0;
	player.onfirmground = 0;
	TRUE_FIRM_GROUND = 0;
	sp_max_start = 0;
	lastposy = -99999999999.f;

	ioSteal = NULL;

	WILL_QUICKLOAD = 0;
	WILL_QUICKSAVE = 0;
	GLOBAL_SLOWDOWN = 1.f;

	PrecalcIOLighting(NULL, 0, 1);

	sp_arm = 0;
	cur_arm = 0;
	cur_sm = 0;
	sp_wep = 0;
	sp_max = 0;
	cur_mx = 0;
	cur_pom = 0;
	cur_rf = 0;
	cur_mr = 0;


	if(inter.iobj[0]) {
		inter.iobj[0]->spellcast_data.castingspell = SPELL_NONE;
	}

	LAST_PRECAST_TIME = 0;

	ARX_INTERFACE_NoteClear();
	player.Interface = INTER_LIFE_MANA | INTER_MINIBACK | INTER_MINIBOOK;

	// Interactive DynData
	ARX_INTERACTIVE_ClearAllDynData();

	// PolyBooms
	ARX_BOOMS_ClearAllPolyBooms();

	// Magical Flares
	ARX_MAGICAL_FLARES_KillAll();

	// Thrown Objects
	ARX_THROWN_OBJECT_KillAll();

	// Pathfinder
	EERIE_PATHFINDER_Clear();

	// Sound
	if (!(type & 1))
	{
		ARX_SOUND_MixerStop(ARX_SOUND_MixerGame);
		ARX_SOUND_MixerPause(ARX_SOUND_MixerGame);
		ARX_SOUND_MixerResume(ARX_SOUND_MixerGame);
	}

	// Damages
	ARX_DAMAGE_Reset_Blood_Info();
	ARX_DAMAGES_Reset();

	// Scripts
	ARX_SCRIPT_Timer_ClearAll();
	ARX_SCRIPT_EventStackClear();
	ARX_SCRIPT_ResetAll(0);

	// Conversations
	ARX_CONVERSATION_Reset();
	ARX_CONVERSATION = 0;

	// Speech Things
	REQUEST_SPEECH_SKIP = 0;
	ARX_SPEECH_ClearAll();
	ARX_SPEECH_Reset();

	// Spells
	ARX_SPELLS_Precast_Reset();
	ARX_SPELLS_CancelSpellTarget();

	ARX_SPELLS_ClearAll();
	ARX_SPELLS_ClearAllSymbolDraw();
	ARX_SPELLS_ResetRecognition();

	// Particles
	ARX_PARTICLES_ClearAll();
	if(pParticleManager)
		pParticleManager->Clear();

	// Fogs
	ARX_FOGS_TimeReset();
	ARX_FOGS_Render();

	// Anchors
	ANCHOR_BLOCK_Clear();

	// Attractors
	ARX_SPECIAL_ATTRACTORS_Reset();

	// Cinematics
	DANAE_KillCinematic();

	// Paths
	ARX_PATH_ClearAllControled();
	ARX_PATH_ClearAllUsePath();

	// Player Torch
	if (type & 1)
	{
		if (CURRENT_TORCH) ARX_PLAYER_ClickedOnTorch(CURRENT_TORCH);
	}
	else
		CURRENT_TORCH = NULL;

	// Player Quests
	ARX_PLAYER_Quest_Init();

	// Player Keyring
	ARX_KEYRING_Init();

	// Player Init
	if (!DONT_ERASE_PLAYER)
	{
		ARX_MAPMARKER_Init();
		GLOBAL_MAGIC_MODE = 1;

		// Linked Objects
		if (!(type & 2))
		{
			UnlinkAllLinkedObjects();
			ARX_EQUIPMENT_UnEquipAllPlayer();
		}

		ARX_EQUIPMENT_ReleaseAll(inter.iobj[0]);

		ARX_PLAYER_InitPlayer();
		ARX_INTERACTIVE_RemoveGoreOnIO(inter.iobj[0]);
		TRUE_PLAYER_MOUSELOOK_ON = 0;
		// Player Inventory
		CleanInventory();
	}

	// Misc Player Vars.
	ROTATE_START = 0;
	BLOCK_PLAYER_CONTROLS = 0;
	HERO_SHOW_1ST = -1;
	PUSH_PLAYER_FORCE = Vec3f::ZERO;
	player.jumplastposition = 0;
	player.jumpstarttime = 0;
	player.jumpphase = 0;
	player.inzone = NULL;

	QuakeFx.intensity = 0.f;
	Project.improve = 0;

	if (eyeball.exist) eyeball.exist = -100;

	if ((inter.iobj) && (inter.nbmax > 0) && (inter.iobj[0]))
	{
		inter.iobj[0]->ouch_time = 0;
		inter.iobj[0]->invisibility = 0.f;
	}

	FADEDIR = 0;
	FADEDURATION = 0;
	FADESTART = 0;
	FADECOLOR.r = 0;
	FADECOLOR.b = 0;
	FADECOLOR.g = 0;

	// GLOBALMods
	ARX_GLOBALMODS_Reset();

	// Missiles
	ARX_MISSILES_ClearAll();

	// IO PDL
	TOTIOPDL = 0;

	// Interface
	ARX_INTERFACE_Reset();
	ARX_INTERFACE_NoteClear();
	Set_DragInter(NULL);
	SecondaryInventory = NULL;
	TSecondaryInventory = NULL;
	MasterCamera.exist = 0;
	CHANGE_LEVEL_ICON = -1;

	CAMERACONTROLLER = NULL;

	// Kill Script Loaded IO
	CleanScriptLoadedIO();

#ifdef BUILD_EDITOR
	// ARX Debugger
	NEED_DEBUGGER_CLEAR = 1;
#endif

	//Body chunks count
	TOTAL_BODY_CHUNKS_COUNT = 0;

	// ARX Timer
	arxtime.init();

	ClearTileLights();
}

void ARX_PLAYER_Reset_Fall()
{
	FALLING_TIME = 0;
	Falling_Height = 50.f;
	player.falling = 0;
}



float sp_max_y[64];
Color sp_max_col[64];
char	sp_max_ch[64];
long sp_max_nb;
void Manage_sp_max()
{
	float v = float(arxtime) - sp_max_start;

	if ((sp_max_start != 0) && (v < 20000))
	{
		float modi = (20000 - v) * ( 1.0f / 2000 ) * ( 1.0f / 10 );
		float sizX = 16;
		float px = (float)DANAECENTERX - (float)sp_max_nb * ( 1.0f / 2 ) * sizX;
		float py = (float)DANAECENTERY;

>>>>>>> 12b0275a
		for (long i = 0; i < sp_max_nb; i++)
		{
			float dx = px + sizX * (float)i;
			float dy = py + sp_max_y[i];
<<<<<<< HEAD
			sp_max_y[i] = EEsin(dx + (float)ARXTime * (1.0f / 100)) * 30.f * modi;
			std::string tex(1, sp_max_ch[i]);
=======
			sp_max_y[i] = EEsin(dx + (float)float(arxtime) * ( 1.0f / 100 )) * 30.f * modi;
			std::string tex( 1, sp_max_ch[i] );

			UNICODE_ARXDrawTextCenter( hFontInBook, dx - 1, dy - 1, tex, Color::none );
			UNICODE_ARXDrawTextCenter( hFontInBook, dx + 1, dy + 1, tex, Color::none );
			UNICODE_ARXDrawTextCenter( hFontInBook, dx, dy, tex, sp_max_col[i] );
>>>>>>> 12b0275a

			UNICODE_ARXDrawTextCenter(hFontInBook, dx - 1, dy - 1, tex, Color::none);
			UNICODE_ARXDrawTextCenter(hFontInBook, dx + 1, dy + 1, tex, Color::none);
			UNICODE_ARXDrawTextCenter(hFontInBook, dx, dy, tex, sp_max_col[i]);
		}
	}
}<|MERGE_RESOLUTION|>--- conflicted
+++ resolved
@@ -597,7 +597,7 @@
 
 void Manage_sp_max()
 {
-	float v = ARXTime - sp_max_start;
+	float v = float(arxtime) - sp_max_start;
 
 	if ((sp_max_start != 0) && (v < 20000))
 	{
@@ -606,2655 +606,12 @@
 		float px = (float)DANAECENTERX - (float)sp_max_nb * (1.0f / 2) * sizX;
 		float py = (float)DANAECENTERY;
 
-<<<<<<< HEAD
-=======
-		if ((rn < 0.25f) && (player.Attribute_Strength < 18))
-		{
-			player.Attribute_Strength++;
-			player.Attribute_Redistribute--;
-		}
-		else if ((rn < 0.5f) && (player.Attribute_Mind < 18))
-		{
-			player.Attribute_Mind++;
-			player.Attribute_Redistribute--;
-		}
-		else if ((rn < 0.75f) && (player.Attribute_Dexterity < 18))
-		{
-			player.Attribute_Dexterity++;
-			player.Attribute_Redistribute--;
-		}
-		else if (player.Attribute_Constitution < 18)
-		{
-			player.Attribute_Constitution++;
-			player.Attribute_Redistribute--;
-		}
-	}
-
-	while (player.Skill_Redistribute)
-	{
-		float rn = rnd();
-
-		if ((rn < 0.1f) && (player.Skill_Stealth < 18))
-		{
-			player.Skill_Stealth++;
-			player.Skill_Redistribute--;
-		}
-		else if ((rn < 0.2f) && (player.Skill_Mecanism < 18))
-		{
-			player.Skill_Mecanism++;
-			player.Skill_Redistribute--;
-		}
-		else if ((rn < 0.3f) && (player.Skill_Intuition < 18))
-		{
-			player.Skill_Intuition++;
-			player.Skill_Redistribute--;
-		}
-		else if ((rn < 0.4f) && (player.Skill_Etheral_Link < 18))
-		{
-			player.Skill_Etheral_Link++;
-			player.Skill_Redistribute--;
-		}
-		else if ((rn < 0.5f) && (player.Skill_Object_Knowledge < 18))
-		{
-			player.Skill_Object_Knowledge++;
-			player.Skill_Redistribute--;
-		}
-		else if ((rn < 0.6f) && (player.Skill_Casting < 18))
-		{
-			player.Skill_Casting++;
-			player.Skill_Redistribute--;
-		}
-		else if ((rn < 0.7f) && (player.Skill_Projectile < 18))
-		{
-			player.Skill_Projectile++;
-			player.Skill_Redistribute--;
-		}
-		else if ((rn < 0.8f) && (player.Skill_Close_Combat < 18))
-		{
-			player.Skill_Close_Combat++;
-			player.Skill_Redistribute--;
-		}
-		else if ((rn < 0.9f) && (player.Skill_Defense < 18))
-		{
-			player.Skill_Defense++;
-			player.Skill_Redistribute--;
-		}
-	}
-
-	player.level = 0;
-	player.xp = 0;
-	player.hunger = 100.f;
-
-	ARX_PLAYER_ComputePlayerStats();
-}
-
-//*************************************************************************************
-// long GetXPforLevel(long level)
-//-------------------------------------------------------------------------------------
-// FUNCTION/RESULT:
-//   Returns necessary Experience for a given level
-//*************************************************************************************
-long GetXPforLevel(long level)
-{
-	switch (level)
-	{
-		case 0:
-			return 0;
-			break;
-		case 1:
-			return 2000;
-			break;
-		case 2:
-			return 4000;
-			break;
-		case 3:
-			return 6000;
-			break;
-		case 4:
-			return 10000;
-			break;
-		case 5:
-			return 16000;
-			break;
-		case 6:
-			return 26000;
-			break;
-		case 7:
-			return 42000;
-			break;
-		case 8:
-			return 68000;
-			break;
-		case 9:
-			return 110000;
-			break;
-		case 10:
-			return 178000;
-			break;
-		case 11:
-			return 300000;
-			break;
-		case 12:
-			return 450000;
-			break;
-		case 13:
-			return 600000;
-			break;
-		case 14:
-			return 750000;
-			break;
-		default:
-			return level * 60000;
-	}
-
-	return std::numeric_limits<long>::max();
-}
-
-//*************************************************************************************
-// void ARX_PLAYER_LEVEL_UP()
-//-------------------------------------------------------------------------------------
-// FUNCTION/RESULT:
-//   Manages Player Level Up event
-//*************************************************************************************
-void ARX_PLAYER_LEVEL_UP()
-{
-	ARX_SOUND_PlayInterface(SND_PLAYER_LEVEL_UP);
-	player.level++;
-	player.Skill_Redistribute += 15;
-	player.Attribute_Redistribute++;
-	ARX_PLAYER_ComputePlayerStats();
-	player.life = player.maxlife;
-	player.mana = player.maxmana;
-	player.Old_Skill_Stealth			=	player.Skill_Stealth;
-	player.Old_Skill_Mecanism			=	player.Skill_Mecanism;
-	player.Old_Skill_Intuition			=	player.Skill_Intuition;
-	player.Old_Skill_Etheral_Link		=	player.Skill_Etheral_Link;
-	player.Old_Skill_Object_Knowledge	=	player.Skill_Object_Knowledge;
-	player.Old_Skill_Casting			=	player.Skill_Casting;
-	player.Old_Skill_Projectile			=	player.Skill_Projectile;
-	player.Old_Skill_Close_Combat		=	player.Skill_Close_Combat;
-	player.Old_Skill_Defense			=	player.Skill_Defense;
-	SendIOScriptEvent(inter.iobj[0], SM_NULL, "", "level_up");
-}
-
-//*************************************************************************************
-// void ARX_PLAYER_Modify_XP(long val)
-//-------------------------------------------------------------------------------------
-// FUNCTION/RESULT:
-//   Modify player XP by adding "val" to it
-//*************************************************************************************
-void ARX_PLAYER_Modify_XP(long val) {
-	
-	player.xp += val;
-	
-	for (long i = player.level + 1; i < 11; i++) {
-		if(player.xp >= GetXPforLevel(i)) {
-			ARX_PLAYER_LEVEL_UP();
-		}
-	}
-}
-
-//*************************************************************************************
-// void ARX_PLAYER_Poison(float val)
-//-------------------------------------------------------------------------------------
-// FUNCTION/RESULT:
-//   Function to poison player by "val" poison level
-//*************************************************************************************
-void ARX_PLAYER_Poison(float val)
-{
-	// Make a poison saving throw to see if player is affected
-	if (rnd() * 100.f > player.resist_poison)
-	{
-		player.poison += val;
-		ARX_SOUND_PlayInterface(SND_PLAYER_POISONED);
-	}
-}
-long PLAYER_PARALYSED = 0;
-//*************************************************************************************
-// void ARX_PLAYER_FrameCheck(float _framedelay)
-//-------------------------------------------------------------------------------------
-// FUNCTION/RESULT:
-//   updates some player stats depending on time:
-//		.life/mana recovery
-//		.poison evolution
-//		.hunger check
-//		.invisibility
-//*************************************************************************************
-void ARX_PLAYER_FrameCheck(float Framedelay)
-{
-	//	ARX_PLAYER_QuickGeneration();
-	if (Framedelay > 0)
-	{
-		UpdateIOInvisibility(inter.iobj[0]);
-		// Natural LIFE recovery
-		float inc = 0.00008f * Framedelay * (player.Full_Attribute_Constitution + player.Full_Attribute_Strength * ( 1.0f / 2 ) + player.Full_Skill_Defense) * ( 1.0f / 50 );
-
-		if (player.life > 0.f)
-		{
-			float inc_hunger = 0.00008f * Framedelay * (player.Full_Attribute_Constitution + player.Full_Attribute_Strength * ( 1.0f / 2 )) * ( 1.0f / 50 );
-
-			// Check for player hungry sample playing
-			if (((player.hunger > 10.f) && (player.hunger - inc_hunger <= 10.f))
-			        || ((player.hunger < 10.f) && (float(arxtime) > LastHungerSample + 180000)))
-			{
-				LastHungerSample = (unsigned long)(arxtime);
-
-				if (!BLOCK_PLAYER_CONTROLS)
-				{
-					bool bOk = true;
-
-					for(size_t i = 0; i < MAX_ASPEECH; i++) {
-						if(aspeech[i].exist && (aspeech[i].io == inter.iobj[0])) {
-							bOk = false;
-						}
-					}
-
-					if (bOk)
-						ARX_SPEECH_AddSpeech(inter.iobj[0], "player_off_hungry", ANIM_TALK_NEUTRAL, ARX_SPEECH_FLAG_NOTEXT);
-				}
-			}
-
-			player.hunger -= inc_hunger * .5f; //*.7f;
-
-			if (player.hunger < -10.f) player.hunger = -10.f;
-
-			if (!BLOCK_PLAYER_CONTROLS)
-			{
-				if (player.hunger < 0.f) player.life -= inc * ( 1.0f / 2 );
-				else player.life += inc;
-			}
-
-			// Natural MANA recovery
-			player.mana += 0.00008f * Framedelay * ((player.Full_Attribute_Mind + player.Full_Skill_Etheral_Link) * 10) * ( 1.0f / 100 ); //_framedelay*( 1.0f / 1000 );
-
-			if (player.mana > player.Full_maxmana) player.mana = player.Full_maxmana;
-		}
-
-		//float pmaxlife=(float)player.Full_Attribute_Constitution*(float)(player.level+2);
-		if (player.life > player.Full_maxlife) player.life = player.Full_maxlife;
-
-		// Now Checks Poison Progression
-		if (!BLOCK_PLAYER_CONTROLS)
-			if (player.poison > 0.f)
-			{
-				float cp = player.poison;
-				cp *= ( 1.0f / 2 ) * Framedelay * ( 1.0f / 1000 ) * ( 1.0f / 2 );
-				float faster = 10.f - player.poison;
-
-				if (faster < 0.f) faster = 0.f;
-
-				if (rnd() * 100.f > player.resist_poison + faster)
-				{
-					float dmg = cp * ( 1.0f / 3 );
-
-					if (player.life - dmg <= 0.f) ARX_DAMAGES_DamagePlayer(dmg, DAMAGE_TYPE_POISON, -1);
-					else player.life -= dmg;
-
-					player.poison -= cp * ( 1.0f / 10 );
-				}
-				else player.poison -= cp;
-			}
-
-		if (player.poison < 0.1f) player.poison = 0.f;
-	}
-}
-TextureContainer * PLAYER_SKIN_TC = NULL;
-
-void ARX_PLAYER_Restore_Skin() {
-	
-	fs::path tx;
-	fs::path tx2;
-	fs::path tx3;
-	fs::path tx4;
-	
-	switch(player.skin) {
-		case 0:
-			tx  = "graph/obj3d/textures/npc_human_base_hero_head";
-			tx2 = "graph/obj3d/textures/npc_human_chainmail_hero_head";
-			tx3 = "graph/obj3d/textures/npc_human_chainmail_mithril_hero_head";
-			tx4 = "graph/obj3d/textures/npc_human_leather_hero_head";
-			break;
-		case 1:
-			tx  = "graph/obj3d/textures/npc_human_base_hero2_head";
-			tx2 = "graph/obj3d/textures/npc_human_chainmail_hero2_head";
-			tx3 = "graph/obj3d/textures/npc_human_chainmail_mithril_hero2_head";
-			tx4 = "graph/obj3d/textures/npc_human_leather_hero2_head";
-			break;
-		case 2:
-			tx  = "graph/obj3d/textures/npc_human_base_hero3_head";
-			tx2 = "graph/obj3d/textures/npc_human_chainmail_hero3_head";
-			tx3 = "graph/obj3d/textures/npc_human_chainmail_mithril_hero3_head";
-			tx4 = "graph/obj3d/textures/npc_human_leather_hero3_head";
-			break;
-		case 3:
-			tx  = "graph/obj3d/textures/npc_human_base_hero4_head";
-			tx2 = "graph/obj3d/textures/npc_human_chainmail_hero4_head";
-			tx3 = "graph/obj3d/textures/npc_human_chainmail_mithril_hero4_head";
-			tx4 = "graph/obj3d/textures/npc_human_leather_hero4_head";
-			break;
-		case 4:
-			tx  = "graph/obj3d/textures/npc_human_cm_hero_head";
-			tx2 = "graph/obj3d/textures/npc_human_chainmail_hero_head";
-			tx3 = "graph/obj3d/textures/npc_human_chainmail_mithril_hero_head";
-			tx4 = "graph/obj3d/textures/npc_human_leather_hero_head";
-			break;
-		case 5:
-			tx  = "graph/obj3d/textures/npc_human__base_hero_head";
-			tx2 = "graph/obj3d/textures/npc_human_chainmail_hero_head";
-			tx3 = "graph/obj3d/textures/npc_human_chainmail_mithril_hero_head";
-			tx4 = "graph/obj3d/textures/npc_human_leather_hero_head";
-			break;
-		case 6: //just in case
-			tx  = "graph/obj3d/textures/npc_human__base_hero_head";
-			tx2 = "graph/obj3d/textures/npc_human_chainmail_hero_head";
-			tx3 = "graph/obj3d/textures/npc_human_chainmail_mithril_hero_head";
-			tx4 = "graph/obj3d/textures/npc_human_leather_hero_head";
-			break;
-	}
-
-	TextureContainer * tmpTC;
-	
-	// TODO maybe it would be better to replace the textures in the player object instead of replacing the texture data for all objects that use these textures
-
-	if (PLAYER_SKIN_TC && !tx.empty())
-		PLAYER_SKIN_TC->LoadFile(tx);
-
-	tmpTC = TextureContainer::Find("graph/obj3d/textures/npc_human_chainmail_hero_head");
-	if (tmpTC && !tx2.empty())
-		tmpTC->LoadFile(tx2);
-
-	tmpTC = TextureContainer::Find("graph/obj3d/textures/npc_human_chainmail_mithril_hero_head");
-	if (tmpTC && !tx3.empty())
-		tmpTC->LoadFile(tx3);
-
-	tmpTC = TextureContainer::Find("graph/obj3d/textures/npc_human_leather_hero_head");
-	if (tmpTC && !tx4.empty())
-		tmpTC->LoadFile(tx4);
-}
-
-//*************************************************************************************
-// void ARX_PLAYER_LoadHeroAnimsAndMesh()
-//-------------------------------------------------------------------------------------
-// FUNCTION/RESULT:
-//   Load Mesh & anims for hero
-//*************************************************************************************
-void ARX_PLAYER_LoadHeroAnimsAndMesh()
-{
-	const char OBJECT_HUMAN_BASE[] = "graph/obj3d/interactive/npc/human_base/human_base.teo"; 
-	hero = loadObject(OBJECT_HUMAN_BASE, false);
-	PLAYER_SKIN_TC = TextureContainer::Load("graph/obj3d/textures/npc_human_base_hero_head");
-
-	const char ANIM_WAIT_BOOK[] = "graph/obj3d/anims/npc/human_wait_book.tea";
-	herowaitbook = EERIE_ANIMMANAGER_Load(ANIM_WAIT_BOOK);
-	const char ANIM_WAIT_NORMAL[] = "graph/obj3d/anims/npc/human_normal_wait.tea";
-	herowait2 = EERIE_ANIMMANAGER_Load(ANIM_WAIT_NORMAL);
-	const char ANIM_WAIT_TWOHANDED[] = "graph/obj3d/anims/npc/human_wait_book_2handed.tea";
-	herowait_2h = EERIE_ANIMMANAGER_Load(ANIM_WAIT_TWOHANDED);
-
-	INTERACTIVE_OBJ * io = CreateFreeInter(0);
-	io->obj = hero;
-
-	player.skin = 0;
-	ARX_PLAYER_Restore_Skin();
-
-	ARX_INTERACTIVE_Show_Hide_1st(inter.iobj[0], 0);
-	ARX_INTERACTIVE_HideGore(inter.iobj[0], 1);
-	io->ident = -1;
-
-	//todo free
-	io->_npcdata = new IO_NPCDATA;
-	
-	io->ioflags = IO_NPC;
-	io->_npcdata->maxlife = io->_npcdata->life = 10.f;
-	io->_npcdata->vvpos = -99999.f;
-
-	//todo free
-	io->armormaterial = "leather";
-	io->filename = "graph/obj3d/interactive/player/player.teo";
-	loadScript(io->script, resources->getFile("graph/obj3d/interactive/player/player.asl"));
-
-	if ((EERIE_OBJECT_GetGroup(io->obj, "head") != -1)
-	        &&	(EERIE_OBJECT_GetGroup(io->obj, "neck") != -1)
-	        &&	(EERIE_OBJECT_GetGroup(io->obj, "chest") != -1)
-	        &&	(EERIE_OBJECT_GetGroup(io->obj, "belt") != -1))
-	{
-		io->_npcdata->ex_rotate = (EERIE_EXTRA_ROTATE *)malloc(sizeof(EERIE_EXTRA_ROTATE));
-
-		if(io->_npcdata->ex_rotate)
-		{
-			io->_npcdata->ex_rotate->group_number[0] = (short)EERIE_OBJECT_GetGroup(io->obj, "head");
-			io->_npcdata->ex_rotate->group_number[1] = (short)EERIE_OBJECT_GetGroup(io->obj, "neck");
-			io->_npcdata->ex_rotate->group_number[2] = (short)EERIE_OBJECT_GetGroup(io->obj, "chest");
-			io->_npcdata->ex_rotate->group_number[3] = (short)EERIE_OBJECT_GetGroup(io->obj, "belt");
-
-			for (long n = 0; n < MAX_EXTRA_ROTATE; n++)
-			{
-				io->_npcdata->ex_rotate->group_rotate[n] = Anglef::ZERO;
-			}
-
-			io->_npcdata->ex_rotate->flags = 0;
-		}
-	}
-
-	ARX_INTERACTIVE_RemoveGoreOnIO(inter.iobj[0]);
-}
-float Falling_Height = 0;
-void ARX_PLAYER_StartFall()
-{
-	FALLING_TIME = (unsigned long)(arxtime);
-	Falling_Height = 50.f;
-	float yy;
-	EERIEPOLY * ep = CheckInPoly(player.pos.x, player.pos.y, player.pos.z, &yy);
-
-	if (ep)
-	{
-		Falling_Height = player.pos.y;
-	}
-}
-
-//*************************************************************************************
-// void ARX_PLAYER_BecomesDead()
-//-------------------------------------------------------------------------------------
-// FUNCTION/RESULT:
-//   Called When player has just died
-//*************************************************************************************
-void ARX_PLAYER_BecomesDead()
-{
-	STARTED_A_GAME = 0;
-	// a mettre au final
-	BLOCK_PLAYER_CONTROLS = 1;
-
-	if (inter.iobj[0])
-	{
-		player.Interface &= ~INTER_COMBATMODE;
-		player.Interface = 0;
-		DeadCameraDistance = 40.f;
-		DeadTime = 0;
-	}
-
-	for(size_t i = 0; i < MAX_SPELLS; i++) {
-		if(spells[i].exist && spells[i].caster == 0) {
-			spells[i].tolive = 0;
-		}
-	}
-}
-
-float LASTPLAYERA = 0;
-extern long ON_PLATFORM;
-long LAST_ON_PLATFORM = 0;
-extern long MOVE_PRECEDENCE;
-extern long EXTERNALVIEW;
-//*************************************************************************************
-// void ARX_PLAYER_Manage_Visual()
-//-------------------------------------------------------------------------------------
-// FUNCTION/RESULT:
-//   Manages Player visual
-//   Choose the set of animations to use to represent current player
-//   situation.
-//*************************************************************************************
-void ARX_PLAYER_Manage_Visual()
-{
-
-	unsigned long tim = (unsigned long)(arxtime);
-
-	if (player.Current_Movement & PLAYER_ROTATE)
-	{
-		if (ROTATE_START == 0)
-		{
-			ROTATE_START = tim;
-		}
-	}
-	else
-	{
-		if (ROTATE_START)
-		{
-			float diff = (float)tim - (float)ROTATE_START;
-
-			if (diff > 100)
-				ROTATE_START = 0;
-		}
-	}
-
-	static long special[3];
-	long light = 0;
-
-	if (inter.iobj[0])
-	{
-		INTERACTIVE_OBJ * io = inter.iobj[0];
-
-		if (!BLOCK_PLAYER_CONTROLS)
-			if (sp_max)
-			{
-				io->halo.color.r = 1.f;
-				io->halo.color.g = 0.f;
-				io->halo.color.b = 0.f;
-				io->halo.flags |= HALO_ACTIVE | HALO_DYNLIGHT;
-				io->halo.radius = 20.f;
-				player.life += (float)FrameDiff * ( 1.0f / 10 ); 
-				player.life = std::min(player.life, player.maxlife);
-				player.mana += (float)FrameDiff * ( 1.0f / 10 ); 
-				player.mana = std::min(player.mana, player.maxmana);
-
-			}
-
-		if (cur_mr == 3)
-		{
-			player.life += (float)FrameDiff * ( 1.0f / 20 ); 
-			player.life = std::min(player.life, player.maxlife);
-			player.mana += (float)FrameDiff * ( 1.0f / 20 ); 
-			player.mana = std::min(player.mana, player.maxmana);
-		}
-
-		io->pos.x = player.pos.x;
-		io->pos.y = player.pos.y - PLAYER_BASE_HEIGHT;
-		io->pos.z = player.pos.z;
-
-		if ((player.jumpphase == 0) && (!LAST_ON_PLATFORM))
-		{
-			float tempo;
-
-			EERIEPOLY * ep = CheckInPolyPrecis(player.pos.x, player.pos.y, player.pos.z, &tempo);
-
-			if (ep && ((io->pos.y > tempo - 30.f) && (io->pos.y < tempo)))
-			{
-					player.onfirmground = 1;
-			}
-		}
-
-		ComputeVVPos(io);
-		io->pos.y = io->_npcdata->vvpos;
-
-		if ((!(player.Current_Movement & PLAYER_CROUCH)) && (player.physics.cyl.height > -150.f))
-		{
-			float old = player.physics.cyl.height;
-			player.physics.cyl.height = PLAYER_BASE_HEIGHT;
-			player.physics.cyl.origin.x = player.pos.x;
-			player.physics.cyl.origin.y = player.pos.y - PLAYER_BASE_HEIGHT;
-			player.physics.cyl.origin.z = player.pos.z;
-			float anything = CheckAnythingInCylinder(&player.physics.cyl, inter.iobj[0]);
-
-			if (anything < 0.f)
-			{
-				player.Current_Movement |= PLAYER_CROUCH;
-				player.physics.cyl.height = old;
-			}
-		}
-
-		if (player.life > 0)
-		{
-			io->angle.a = 0;
-			io->angle.b = 180.f - player.angle.b; //+90.f;
-			io->angle.g = 0;
-		}
-
-		io->GameFlags |= GFLAG_ISINTREATZONE;
-
-		ANIM_USE * ause0 = &io->animlayer[0];
-		ANIM_USE * ause1 = &io->animlayer[1];
-		ANIM_USE * ause3 = &io->animlayer[3];
-
-		ause0->next_anim = NULL;
-		inter.iobj[0]->animlayer[1].next_anim = NULL;
-		inter.iobj[0]->animlayer[2].next_anim = NULL;
-		inter.iobj[0]->animlayer[3].next_anim = NULL;
-		ANIM_HANDLE ** alist = io->anims;
-
-		if (ause0->flags & EA_FORCEPLAY)
-		{
-			if (ause0->flags & EA_ANIMEND)
-			{
-				ause0->flags &= ~EA_FORCEPLAY;
-				ause0->flags |= EA_STATICANIM;
-				io->move.x = io->lastmove.x = 0.f;
-				io->move.y = io->lastmove.y = 0.f;
-				io->move.z = io->lastmove.z = 0.f;
-			}
-			else
-			{
-				ause0->flags &= ~EA_STATICANIM;
-				io->pos.x = player.pos.x = moveto.x = player.pos.x + io->move.x;
-				io->pos.y = player.pos.y = moveto.y = player.pos.y + io->move.y;
-				io->pos.z = player.pos.z = moveto.z = player.pos.z + io->move.z;
-				io->pos.y += -PLAYER_BASE_HEIGHT;
-				goto nochanges;
-			}
-		}
-
-		ANIM_HANDLE * ChangeMoveAnim = NULL;
-		ANIM_HANDLE * ChangeMoveAnim2 = NULL;
-		long ChangeMA_Loop = 1;
-		long ChangeMA_Stopend = 0;
-
-		if (io->ioflags & IO_FREEZESCRIPT) goto nochanges;
-
-		if (player.life <= 0)
-		{
-			HERO_SHOW_1ST = -1;
-			io->animlayer[1].cur_anim = NULL;
-			ChangeMoveAnim = alist[ANIM_DIE];
-			ChangeMA_Loop = 0;
-			ChangeMA_Stopend = 1;
-			goto makechanges;
-		}
-
-		if (player.Current_Movement == 0 || player.Current_Movement == PLAYER_MOVE_STEALTH)
-		{
-			if (player.Interface & INTER_COMBATMODE)
-				ChangeMoveAnim = alist[ANIM_FIGHT_WAIT];
-			else if (EXTERNALVIEW)
-				ChangeMoveAnim = alist[ANIM_WAIT];
-			else
-				ChangeMoveAnim = alist[ANIM_WAIT_SHORT];
-
-			ChangeMA_Loop = 1;
-		}
-
-		if (player.Current_Movement & PLAYER_ROTATE)
-		{
-			if (player.Interface & INTER_COMBATMODE)
-				ChangeMoveAnim = alist[ANIM_FIGHT_WAIT];
-			else	if (EXTERNALVIEW)
-				ChangeMoveAnim = alist[ANIM_WAIT];
-			else
-				ChangeMoveAnim = alist[ANIM_WAIT_SHORT];
-
-			ChangeMA_Loop = 1;
-		}
-
-		if ((ROTATE_START) && (player.angle.a > 60.f) && (player.angle.a < 180.f) && (LASTPLAYERA > 60.f) && (LASTPLAYERA < 180.f))
-		{
-			if (PLAYER_ROTATION < 0)
-			{
-				if (player.Interface & INTER_COMBATMODE)
-					ChangeMoveAnim = alist[ANIM_U_TURN_LEFT_FIGHT];
-				else	ChangeMoveAnim = alist[ANIM_U_TURN_LEFT];
-			}
-			else
-			{
-				if (player.Interface & INTER_COMBATMODE)
-					ChangeMoveAnim = alist[ANIM_U_TURN_RIGHT_FIGHT];
-				else	ChangeMoveAnim = alist[ANIM_U_TURN_RIGHT];
-			}
-
-			ChangeMA_Loop = 1;
-
-			if ((ause0->cur_anim == alist[ANIM_U_TURN_LEFT])
-			        ||	(ause0->cur_anim == alist[ANIM_U_TURN_LEFT_FIGHT]))
-			{
-				float fv = PLAYER_ROTATION * 5;
-				long vv = fv;
-				io->frameloss -= fv - (float)vv;
-
-				if (io->frameloss < 0) io->frameloss = 0;
-
-				ause0->ctime -= vv;
-
-				if (ause0->ctime < 0)
-					ause0->ctime = 0;
-			}
-			else if ((ause0->cur_anim == alist[ANIM_U_TURN_RIGHT])
-			         ||	(ause0->cur_anim == alist[ANIM_U_TURN_RIGHT_FIGHT]))
-			{
-				long vv = PLAYER_ROTATION * 5;
-				float fv = PLAYER_ROTATION * 5;
-				io->frameloss += fv - (float)vv;
-
-				if (io->frameloss < 0) io->frameloss = 0;
-
-				ause0->ctime += vv;
-
-				if (ause0->ctime < 0)
-					ause0->ctime = 0;
-			}
-		}
-
-		LASTPLAYERA = player.angle.a;
-
-		{
-			long tmove = player.Current_Movement;
-
-			if (((tmove & PLAYER_MOVE_STRAFE_LEFT)
-			        && (tmove & PLAYER_MOVE_STRAFE_RIGHT)))
-			{
-				tmove &= ~PLAYER_MOVE_STRAFE_LEFT;
-				tmove &= ~PLAYER_MOVE_STRAFE_RIGHT;
-			}
-
-			if (MOVE_PRECEDENCE == PLAYER_MOVE_STRAFE_LEFT)
-				tmove &= ~PLAYER_MOVE_STRAFE_RIGHT;
-
-			if (MOVE_PRECEDENCE == PLAYER_MOVE_STRAFE_RIGHT)
-				tmove &= ~PLAYER_MOVE_STRAFE_LEFT;
-
-			if (MOVE_PRECEDENCE == PLAYER_MOVE_WALK_FORWARD)
-				tmove &= ~PLAYER_MOVE_WALK_BACKWARD;
-
-			if (player.Current_Movement & PLAYER_MOVE_WALK_FORWARD)
-				tmove = PLAYER_MOVE_WALK_FORWARD;
-
-			{
-				if (tmove & PLAYER_MOVE_STRAFE_LEFT)
-				{
-					if (player.Interface & INTER_COMBATMODE)
-						ChangeMoveAnim = alist[ANIM_FIGHT_STRAFE_LEFT];
-					else if (player.Current_Movement & PLAYER_MOVE_STEALTH)
-						ChangeMoveAnim = alist[ANIM_STRAFE_LEFT];
-					else
-						ChangeMoveAnim = alist[ANIM_STRAFE_RUN_LEFT];
-				}
-
-				if (tmove & PLAYER_MOVE_STRAFE_RIGHT)
-				{
-					if (player.Interface & INTER_COMBATMODE)
-						ChangeMoveAnim = alist[ANIM_FIGHT_STRAFE_RIGHT];
-					else if (player.Current_Movement & PLAYER_MOVE_STEALTH)
-						ChangeMoveAnim = alist[ANIM_STRAFE_RIGHT];
-					else
-						ChangeMoveAnim = alist[ANIM_STRAFE_RUN_RIGHT];
-				}
-			}
-
-			if (tmove & PLAYER_MOVE_WALK_BACKWARD)
-			{
-				if (player.Interface & INTER_COMBATMODE)
-					ChangeMoveAnim = alist[ANIM_FIGHT_WALK_BACKWARD];
-				else if (player.Current_Movement & PLAYER_MOVE_STEALTH)
-					ChangeMoveAnim = alist[ANIM_WALK_BACKWARD];
-				else if (player.Current_Movement & PLAYER_CROUCH)
-					ChangeMoveAnim = alist[ANIM_WALK_BACKWARD];
-				else
-					ChangeMoveAnim = alist[ANIM_RUN_BACKWARD];
-			}
-
-			if (tmove & PLAYER_MOVE_WALK_FORWARD)
-			{
-
-				if (player.Interface & INTER_COMBATMODE)
-					ChangeMoveAnim = alist[ANIM_FIGHT_WALK_FORWARD];
-				else if (player.Current_Movement & PLAYER_MOVE_STEALTH)
-					ChangeMoveAnim = alist[ANIM_WALK];
-				else
-					ChangeMoveAnim = alist[ANIM_RUN];
-			}
-
-		}
-
-		if (ChangeMoveAnim == NULL)
-		{
-			if (EXTERNALVIEW)
-				ChangeMoveAnim = alist[ANIM_WAIT];
-			else
-				ChangeMoveAnim = alist[ANIM_WAIT_SHORT];
-
-			ChangeMA_Loop = 1;
-		}
-
-		// Finally update anim
-		if ((ause1->cur_anim == NULL)
-		        &&	((ause0->cur_anim == alist[ANIM_WAIT])
-		             ||	(ause0->cur_anim == alist[ANIM_WAIT_SHORT]))
-		        &&	(!(player.Current_Movement & PLAYER_CROUCH)))
-		{
-			if ((player.Current_Movement & PLAYER_LEAN_LEFT)
-			        &&	(player.Current_Movement & PLAYER_LEAN_RIGHT))
-			{
-			}
-			else
-			{
-				if (player.Current_Movement & PLAYER_LEAN_LEFT)
-				{
-					ChangeMoveAnim2 = alist[ANIM_LEAN_LEFT];
-					//ChangeMA_Loop=0;
-				}
-
-				if (player.Current_Movement & PLAYER_LEAN_RIGHT)
-				{
-					ChangeMoveAnim2 = alist[ANIM_LEAN_RIGHT];
-				}
-			}
-		}
-
-		if ((ChangeMoveAnim2 == NULL)
-		        &&	(ause3->cur_anim)
-		        &&	((ause3->cur_anim == alist[ANIM_LEAN_RIGHT])
-		             ||	(ause3->cur_anim == alist[ANIM_LEAN_LEFT]))
-		   )
-		{
-			AcquireLastAnim(io);
-			ause3->cur_anim = NULL;
-		}
-
-		if ((player.Current_Movement & PLAYER_CROUCH) && !(player.Last_Movement & PLAYER_CROUCH)
-		        && !player.levitate)
-		{
-			ChangeMoveAnim = alist[ANIM_CROUCH_START];
-			ChangeMA_Loop = 0;
-		}
-		else if (!(player.Current_Movement & PLAYER_CROUCH) && (player.Last_Movement & PLAYER_CROUCH))
-		{
-			ChangeMoveAnim = alist[ANIM_CROUCH_END];
-			ChangeMA_Loop = 0;
-		}
-		else if (player.Current_Movement & PLAYER_CROUCH)
-		{
-			if (ause0->cur_anim == alist[ANIM_CROUCH_START])
-			{
-				if (!(ause0->flags & EA_ANIMEND))
-				{
-					ChangeMoveAnim = alist[ANIM_CROUCH_START];
-					ChangeMA_Loop = 0;
-				}
-				else
-				{
-					ChangeMoveAnim = alist[ANIM_CROUCH_WAIT];
-					ChangeMA_Loop = 1;
-					player.physics.cyl.height = PLAYER_CROUCH_HEIGHT;
-				}
-			}
-			else
-			{
-				if ((ChangeMoveAnim == alist[ANIM_STRAFE_LEFT])
-				        ||	(ChangeMoveAnim == alist[ANIM_STRAFE_RUN_LEFT])
-				        ||	(ChangeMoveAnim == alist[ANIM_FIGHT_STRAFE_LEFT])
-				   )
-				{
-					ChangeMoveAnim = alist[ANIM_CROUCH_STRAFE_LEFT];
-					ChangeMA_Loop = 1;
-				}
-				else if ((ChangeMoveAnim == alist[ANIM_STRAFE_RIGHT])
-				         ||	(ChangeMoveAnim == alist[ANIM_STRAFE_RUN_RIGHT])
-				         ||	(ChangeMoveAnim == alist[ANIM_FIGHT_STRAFE_RIGHT])
-				        )
-				{
-					ChangeMoveAnim = alist[ANIM_CROUCH_STRAFE_RIGHT];
-					ChangeMA_Loop = 1;
-				}
-				else if ((ChangeMoveAnim == alist[ANIM_WALK])
-				         ||	(ChangeMoveAnim == alist[ANIM_RUN])
-				         ||	(ChangeMoveAnim == alist[ANIM_FIGHT_WALK_FORWARD])
-				        )
-				{
-					ChangeMoveAnim = alist[ANIM_CROUCH_WALK];
-					ChangeMA_Loop = 1;
-				}
-				else if ((ChangeMoveAnim == alist[ANIM_WALK_BACKWARD])
-				         || (ChangeMoveAnim == alist[ANIM_FIGHT_WALK_BACKWARD])
-				        )
-				{
-					ChangeMoveAnim = alist[ANIM_CROUCH_WALK_BACKWARD];
-					ChangeMA_Loop = 1;
-				}
-				else
-				{
-					ChangeMoveAnim = alist[ANIM_CROUCH_WAIT];
-					ChangeMA_Loop = 1;
-				}
-			}
-		}
-
-		if (ause0->cur_anim == alist[ANIM_CROUCH_END])
-		{
-			if (!(ause0->flags & EA_ANIMEND))
-				goto nochanges;
-		}
-
-	retry:
-		;
-
-		if (ARX_SPELLS_ExistAnyInstance(SPELL_FLYING_EYE))
-		{
-			FistParticles |= 1;
-		}
-		else FistParticles &= ~1;
-
-		if (FistParticles)
-		{
-			light = 1;
-
-			if (FistParticles & 1)
-			{
-				ChangeMoveAnim = alist[ANIM_MEDITATION];
-				ChangeMA_Loop = 1;
-			}
-
-			EERIE_3DOBJ * eobj = io->obj;
-			long pouet = 2;
-
-			while (pouet)
-			{
-				long id;
-
-				if (pouet == 2)
-					id = io->obj->fastaccess.primary_attach;
-				else
-					id = GetActionPointIdx(io->obj, "left_attach");
-
-				pouet--;
-
-				if (id != -1)
-				{
-					if (special[pouet] == -1)
-					{
-						special[pouet] = GetFreeDynLight();
-					}
-
-					if (special[pouet] != -1)
-					{
-						EERIE_LIGHT * el = &DynLight[special[pouet]];
-						el->intensity = 1.3f;
-						el->exist = 1;
-						el->fallend = 180.f;
-						el->fallstart = 50.f;
-
-						if (FistParticles & 2)
-						{
-							el->rgb.r = 1.f;
-							el->rgb.g = 0.3f;
-							el->rgb.b = 0.2f;
-						}
-						else
-						{
-							el->rgb.r = 0.7f;
-							el->rgb.g = 0.3f;
-							el->rgb.b = 1.f;
-						}
-
-						el->pos.x = eobj->vertexlist3[id].v.x;
-						el->pos.y = eobj->vertexlist3[id].v.y;
-						el->pos.z = eobj->vertexlist3[id].v.z;
-					}
-					else
-					{
-						LogWarning << "Maximum number of dynamic lights exceeded.";
-						/*
-						EERIE_LIGHT * el = &DynLight[special[pouet]];
-						el->intensity = 1.3f + rnd() * 0.2f;
-						el->fallend = 175.f + rnd() * 10.f;
-
-						if (FistParticles & 2)
-						{
-							el->fallstart *= 2.f;
-							el->fallend *= 3.f;
-						}
-						*/
-					}
-
-					for (long kk = 0; kk < 2; kk++)
-					{
-						Vec3f  target;
-						target.x = eobj->vertexlist3[id].v.x;
-						target.y = eobj->vertexlist3[id].v.y;
-						target.z = eobj->vertexlist3[id].v.z;
-						long j = ARX_PARTICLES_GetFree();
-
-						if ((j != -1) && (!arxtime.is_paused()))
-						{
-							ParticleCount++;
-							particle[j].exist = true;
-							particle[j].zdec = 0;
-
-							particle[j].ov.x	=	target.x + 1.f - rnd() * 2.f;
-							particle[j].ov.y	=	target.y + 1.f - rnd() * 2.f;
-							particle[j].ov.z	=	target.z + 1.f - rnd() * 2.f;
-							particle[j].move.x	=	0.1f - 0.2f * rnd();
-							particle[j].move.y	=	-2.2f * rnd();
-							particle[j].move.z	=	0.1f - 0.2f * rnd();
-							particle[j].siz		=	5.f;
-							particle[j].tolive	=	1500 + (unsigned long)(float)(rnd() * 2000.f);
-							particle[j].scale.x	=	0.2f;
-							particle[j].scale.y	=	0.2f;
-							particle[j].scale.z	=	0.2f;
-							particle[j].timcreation	=	(long)arxtime;
-							particle[j].tc		=	TC_smoke;
-							particle[j].special	=	FADE_IN_AND_OUT | ROTATING | MODULATE_ROTATION | DISSIPATING;// | SUBSTRACT;
-							particle[j].sourceionum	=	0;
-							particle[j].source	=	&eobj->vertexlist3[id].v;
-							particle[j].fparam	=	0.0000001f;
-
-							if(FistParticles & 2) {
-								particle[j].move.y *= 2.f;
-								particle[j].rgb = Color3f(1.f - rnd() * .1f, .3f + rnd() * .1f, .2f - rnd() * .1f);
-							} else {
-								particle[j].rgb = Color3f(.7f - rnd() * .1f, .3f - rnd() * .1f, 1.f - rnd() * .1f);
-							}
-						}
-					}
-				}
-			}
-
-			goto makechanges;
-		}
-		else if (ARX_SPELLS_GetSpellOn(io, SPELL_LEVITATE) >= 0)
-		{
-			ChangeMoveAnim = alist[ANIM_LEVITATE];
-			ChangeMA_Loop = 1;
-			goto makechanges;
-		}
-		else if (player.jumpphase)
-		{
-			switch (player.jumpphase)
-			{
-				case 1: // Anticipation
-					FALLING_TIME = 0;
-					Full_Jump_Height = 0;
-					player.jumpphase = 2;
-					ChangeMoveAnim = alist[ANIM_JUMP_UP];
-					player.jumpstarttime = (unsigned long)(arxtime);
-					player.jumplastposition = -1.f;
-					break;
-				case 2: // Moving Up
-					ChangeMoveAnim = alist[ANIM_JUMP_UP];
-
-					if (player.jumplastposition >= 1.f)
-					{
-						player.jumpphase = 4;
-						ChangeMoveAnim = alist[ANIM_JUMP_CYCLE];
-						ARX_PLAYER_StartFall();
-					}
-					break;
-				case 4: // Post-synch
-					LAST_JUMP_ENDTIME = (unsigned long)(arxtime);
-
-					if (((ause0->cur_anim == alist[ANIM_JUMP_END])
-					        && (ause0->flags & EA_ANIMEND))
-					        || player.onfirmground)
-					{
-						player.jumpphase = 5;
-						ChangeMoveAnim = alist[ANIM_JUMP_END_PART2];
-					}
-					else ChangeMoveAnim = alist[ANIM_JUMP_END];
-
-					break;
-				case 5: // Post-synch
-					LAST_JUMP_ENDTIME = (unsigned long)(arxtime);
-
-					if ((ause0->cur_anim == alist[ANIM_JUMP_END_PART2])
-					        && (ause0->flags & EA_ANIMEND))
-					{
-						AcquireLastAnim(io);
-						player.jumpphase = 0;
-
-						goto retry;
-					}
-					else if ((ause0->cur_anim == alist[ANIM_JUMP_END_PART2])
-					         && ((EEfabs(player.physics.velocity.x) + EEfabs(player.physics.velocity.z)) > 4)
-					         && (ause0->ctime > 1))
-					{
-						AcquireLastAnim(io);
-						player.jumpphase = 0;
-						goto retry;
-					}
-					else ChangeMoveAnim = alist[ANIM_JUMP_END_PART2];
-
-					break;
-			}
-
-			if ((ChangeMoveAnim) && (ChangeMoveAnim != ause0->cur_anim))
-			{
-				AcquireLastAnim(io);
-				ResetAnim(ause0);
-				ause0->cur_anim = ChangeMoveAnim;
-				ause0->flags = EA_STATICANIM;
-
-				if ((ChangeMoveAnim == alist[ANIM_U_TURN_LEFT])
-				        ||	(ChangeMoveAnim == alist[ANIM_U_TURN_RIGHT])
-				        ||	(ChangeMoveAnim == alist[ANIM_U_TURN_RIGHT_FIGHT])
-				        ||	(ChangeMoveAnim == alist[ANIM_U_TURN_LEFT_FIGHT]))
-					ause0->flags |= EA_EXCONTROL;
-			}
-
-			if ((ChangeMoveAnim2) && (ChangeMoveAnim2 != ause3->cur_anim))
-			{
-				AcquireLastAnim(io);
-				ResetAnim(ause3);
-				ause3->cur_anim = ChangeMoveAnim2;
-				ause3->flags = EA_STATICANIM;
-			}
-		}
-		else
-		{
-		makechanges:
-			;
-
-			if ((ChangeMoveAnim) && (ChangeMoveAnim != ause0->cur_anim))
-			{
-				AcquireLastAnim(io);
-				ResetAnim(ause0);
-				ause0->cur_anim = ChangeMoveAnim;
-				ause0->flags = EA_STATICANIM;
-
-				if (ChangeMA_Loop)		ause0->flags |= EA_LOOP;
-
-				if (ChangeMA_Stopend)	ause0->flags |= EA_STOPEND;
-
-				if ((ChangeMoveAnim == alist[ANIM_U_TURN_LEFT])
-				        ||	(ChangeMoveAnim == alist[ANIM_U_TURN_RIGHT])
-				        ||	(ChangeMoveAnim == alist[ANIM_U_TURN_RIGHT_FIGHT])
-				        ||	(ChangeMoveAnim == alist[ANIM_U_TURN_LEFT_FIGHT]))
-					ause0->flags |= EA_EXCONTROL;
-			}
-
-			if ((ChangeMoveAnim2) && (ChangeMoveAnim2 != ause3->cur_anim))
-			{
-				AcquireLastAnim(io);
-				ResetAnim(ause3);
-				ause3->cur_anim = ChangeMoveAnim2;
-				ause3->flags = EA_STATICANIM;
-			}
-		}
-
-		memcpy(&io->physics, &player.physics, sizeof(IO_PHYSICS));
-	}
-
-nochanges:
-	;
-	player.Last_Movement = player.Current_Movement;
-
-	if (!light)
-	{
-		if (special[2] != -1)
-		{
-			DynLight[special[2]].exist = 0;
-			special[2] = -1;
-		}
-
-		if (special[1] != -1)
-		{
-			DynLight[special[1]].exist = 0;
-			special[1] = -1;
-		}
-	}
-}
-//*************************************************************************************
-// void InitPlayer()
-//-------------------------------------------------------------------------------------
-// FUNCTION/RESULT:
-//   Init Local Player Data
-//*************************************************************************************
-void ARX_PLAYER_InitPlayer() {
-	player.Interface = INTER_MINIBOOK | INTER_MINIBACK | INTER_LIFE_MANA;
-	player.physics.cyl.height = PLAYER_BASE_HEIGHT;
-	player.physics.cyl.radius = PLAYER_BASE_RADIUS;
-	player.life = player.maxlife = player.Full_maxlife = 100.f;
-	player.mana = player.maxmana = player.Full_maxmana = 100.f;
-	player.falling = 0;
-	player.rightIO = NULL;
-	player.leftIO = NULL;
-	player.equipsecondaryIO = NULL;
-	player.equipshieldIO = NULL;
-	player.gold = 0;
-	player.bag = 1;
-	player.doingmagic = 0;
-	ARX_PLAYER_MakeFreshHero();
-}
-
-//*************************************************************************************
-// void ForcePlayerLookAtIO(INTERACTIVE_OBJ * io)
-//-------------------------------------------------------------------------------------
-// FUNCTION/RESULT:
-//   Forces player orientation to look at an IO
-//*************************************************************************************
-void ForcePlayerLookAtIO(INTERACTIVE_OBJ * io)
-{
-	// Validity Check
-	if (!io) return;
-
-	EERIE_CAMERA tcam;
-	Vec3f target;
-
-	long id = inter.iobj[0]->obj->fastaccess.view_attach;
-
-	if(id != -1) {
-		tcam.pos = inter.iobj[0]->obj->vertexlist3[id].v;
-	} else {
-		tcam.pos = player.pos;
-	}
-
-	id = io->obj->fastaccess.view_attach;
-
-	if(id != -1) {
-		target = io->obj->vertexlist3[id].v;
-	}
-	else
-	{
-		target = io->pos;
-	}
-
-	// For the case of not already computed Vlist3... !
-	if(fartherThan(target, io->pos, 400.f)) {
-		target = io->pos;
-	}
-
-	SetTargetCamera(&tcam, target.x, target.y, target.z);
-	player.desiredangle.a = player.angle.a = MAKEANGLE(-tcam.angle.a);
-	player.desiredangle.b = player.angle.b = MAKEANGLE(tcam.angle.b - 180.f);
-	player.angle.g = 0;
-}
-extern float PLAYER_ARMS_FOCAL;
-extern long CURRENT_BASE_FOCAL;
-extern long TRAP_DETECT;
-extern long TRAP_SECRET;
-
-
-//*************************************************************************************
-// void ARX_PLAYER_Frame_Update()
-//-------------------------------------------------------------------------------------
-// FUNCTION/RESULT:
-//   Updates Many player infos each frame...
-//*************************************************************************************
-void ARX_PLAYER_Frame_Update()
-{
-	if (ARX_SPELLS_GetSpellOn(inter.iobj[0], SPELL_PARALYSE) >= 0)
-	{
-		PLAYER_PARALYSED = 1;
-	}
-	else
-	{
-		inter.iobj[0]->ioflags &= ~IO_FREEZESCRIPT;
-		PLAYER_PARALYSED = 0;
-	}
-
-	// Reset player moveto info
-	moveto.x = player.pos.x;
-	moveto.y = player.pos.y;
-	moveto.z = player.pos.z;
-
-	// Reset current movement flags
-	player.Current_Movement = 0;
-
-	// Updates player angles to desired angles
-	player.angle.a = player.desiredangle.a;
-	player.angle.b = player.desiredangle.b;
-
-	// Updates player Extra-Rotate Informations
-	INTERACTIVE_OBJ * io;
-	io = inter.iobj[0];
-
-	if ((io) && (io->_npcdata->ex_rotate))
-	{
-		float v = player.angle.a;
-
-		if (v > 160) v = -(360 - v);
-
-		if (player.Interface & INTER_COMBATMODE)
-		{
-			if (ARX_EQUIPMENT_GetPlayerWeaponType() == WEAPON_BOW)
-			{
-				io->_npcdata->ex_rotate->group_rotate[0].a = 0; //head
-				io->_npcdata->ex_rotate->group_rotate[1].a = 0; //neck
-				io->_npcdata->ex_rotate->group_rotate[2].a = 0; //chest
-				io->_npcdata->ex_rotate->group_rotate[3].a = v; //belt
-			}
-			else
-			{
-				v *= ( 1.0f / 10 ); 
-				io->_npcdata->ex_rotate->group_rotate[0].a = v; //head
-				io->_npcdata->ex_rotate->group_rotate[1].a = v; //neck
-				io->_npcdata->ex_rotate->group_rotate[2].a = v * 4; //chest
-				io->_npcdata->ex_rotate->group_rotate[3].a = v * 4; //belt
-			}
-
-		}
-		else
-		{
-			v *= ( 1.0f / 4 ); 
-			io->_npcdata->ex_rotate->group_rotate[0].a = v; //head
-			io->_npcdata->ex_rotate->group_rotate[1].a = v; //neck
-			io->_npcdata->ex_rotate->group_rotate[2].a = v; //chest
-			io->_npcdata->ex_rotate->group_rotate[3].a = v; //belt*/
-		}
-
-		if ((player.Interface & INTER_COMBATMODE) || (player.doingmagic == 2))
-			io->_npcdata->ex_rotate->flags &= ~EXTRA_ROTATE_REALISTIC;
-	}
-
-	// Changes player ARMS focal depending on alpha angle.
-	if (player.angle.a > 180)
-		PLAYER_ARMS_FOCAL = (float)CURRENT_BASE_FOCAL - 80.f;
-	else
-		PLAYER_ARMS_FOCAL = (float)CURRENT_BASE_FOCAL - 80.f + player.angle.a;
-
-	PLAYER_ARMS_FOCAL = static_cast<float>(CURRENT_BASE_FOCAL);
-
-	ARX_PLAYER_ComputePlayerFullStats();
-
-	TRAP_DETECT = checked_range_cast<long>(player.Full_Skill_Mecanism);
-	TRAP_SECRET = checked_range_cast<long>(player.Full_Skill_Intuition);
-
-	if (ARX_SPELLS_GetSpellOn(inter.iobj[0], SPELL_DETECT_TRAP) >= 0)
-		TRAP_DETECT = 100;
-
-	ModeLight |= MODE_DEPTHCUEING;
-
-	ARX_PLAYER_ManageTorch();
-}
-//*************************************************************************************
-// void ARX_PLAYER_MakeStepNoise()
-//-------------------------------------------------------------------------------------
-// FUNCTION/RESULT:
-//   Emit player step noise
-//*************************************************************************************
-void ARX_PLAYER_MakeStepNoise()
-{
-	if (ARX_SPELLS_GetSpellOn(inter.iobj[0], SPELL_LEVITATE) >= 0)
-		return;
-
-	if (USE_PLAYERCOLLISIONS)
-	{
-		float volume = ARX_NPC_AUDIBLE_VOLUME_DEFAULT;
-		float factor = ARX_NPC_AUDIBLE_FACTOR_DEFAULT;
-
-		if (player.Current_Movement & PLAYER_MOVE_STEALTH)
-		{
-			float skill_stealth;
-
-			skill_stealth = player.Full_Skill_Stealth / ARX_PLAYER_SKILL_STEALTH_MAX;
-
-			volume -= ARX_NPC_AUDIBLE_VOLUME_RANGE * skill_stealth;
-			factor += ARX_NPC_AUDIBLE_FACTOR_RANGE * skill_stealth;
-		}
-
-		Vec3f pos;
-
-		pos.x = player.pos.x;
-		pos.y = player.pos.y - PLAYER_BASE_HEIGHT;
-		pos.z = player.pos.z;
-
-		ARX_NPC_NeedStepSound(inter.iobj[0], &pos, volume, factor);
-	}
-
-	while (currentdistance >= STEP_DISTANCE) currentdistance -= STEP_DISTANCE;
-}
-extern bool bGCroucheToggle;
-extern float MAX_ALLOWED_PER_SECOND;
-
-long LAST_VECT_COUNT = -1;
-long LAST_FIRM_GROUND = 1;
-long TRUE_FIRM_GROUND = 1;
-long DISABLE_JUMP = 0;
-float lastposy = -9999999.f;
-unsigned long REQUEST_JUMP = 0;
-extern float GLOBAL_SLOWDOWN;
-extern float Original_framedelay;
-
-unsigned long LAST_JUMP_ENDTIME = 0;
-bool Valid_Jump_Pos()
-{
-	if ((LAST_ON_PLATFORM) || player.climbing)
-		return true;
-
-	EERIE_CYLINDER tmpp;
-	tmpp.height = player.physics.cyl.height;
-	tmpp.origin.x = player.pos.x;
-	tmpp.origin.y = player.pos.y - PLAYER_BASE_HEIGHT;
-	tmpp.origin.z = player.pos.z;
-	tmpp.radius = player.physics.cyl.radius * 0.85f;
-	float tmp = CheckAnythingInCylinder(&tmpp, inter.iobj[0], CFLAG_PLAYER | CFLAG_JUST_TEST);
-
-	if (tmp <= 20.f)
-		return true;
-
-	long hum = 0;
-
-	for (float vv = 0; vv < 360.f; vv += 20.f)
-	{
-		tmpp.origin.x = player.pos.x - EEsin(radians(vv)) * 20.f;
-		tmpp.origin.y = player.pos.y - PLAYER_BASE_HEIGHT;
-		tmpp.origin.z = player.pos.z + EEcos(radians(vv)) * 20.f;
-		tmpp.radius = player.physics.cyl.radius;
-		float anything = CheckAnythingInCylinder(&tmpp, inter.iobj[0], CFLAG_JUST_TEST); //-cyl->origin.y;
-
-		if (anything > 10)
-		{
-			hum = 1;
-			break;
-		}
-	}
-
-	if (!hum)
-		return true;
-
-
-	if (COLLIDED_CLIMB_POLY)
-	{
-		player.climbing = 1;
-		return true;
-	}
-
-	if ((tmp > 50.f))
-	{
-		return false;
-	}
-
-	return true;
-}
-extern float player_climb;
-extern float PLAYER_CLIMB_THRESHOLD;
-void PlayerMovementIterate(float DelatTime);
-
-void ARX_PLAYER_Manage_Movement()
-{
-	// Is our player able to move ?
-	if ((CINEMASCOPE)
-	        ||	(BLOCK_PLAYER_CONTROLS)
-	        ||	(inter.iobj[0] == NULL))
-		return;
-
-	float speedfactor;
-	// Compute current player speedfactor
-	speedfactor = inter.iobj[0]->basespeed + inter.iobj[0]->speed_modif;
-
-	if (speedfactor < 0) speedfactor = 0;
-
-	if (cur_mr == 3) speedfactor += 0.5f;
-
-	if (cur_rf == 3) speedfactor += 1.5f;
-
-	static float StoredTime = 0;
-	// Compute time things
-	float DeltaTime = StoredTime;
-
-	if (Original_framedelay > 0)
-		DeltaTime = StoredTime + (float)Original_framedelay * speedfactor; //FrameDiff;
-
-	if (EDITMODE) DeltaTime = 25.f;
-
-	if (player.jumpphase)
-	{
-		while (DeltaTime > 25.f)
-		{
-			PlayerMovementIterate(DeltaTime);
-			DeltaTime -= 25.f;
-		}
-	}
-	else
-	{
-		PlayerMovementIterate(DeltaTime);
-		DeltaTime = 0;
-	}
-
-	StoredTime = DeltaTime;
-}
-
-long JUMP_DIVIDE = 0;
-void PlayerMovementIterate(float DeltaTime)
-{
-	// A jump is requested so let's go !
-	if (REQUEST_JUMP)
-	{
-		if ((player.Current_Movement & PLAYER_CROUCH) || (player.physics.cyl.height > -170.f))
-		{
-			float old = player.physics.cyl.height;
-			player.physics.cyl.height = PLAYER_BASE_HEIGHT;
-			player.physics.cyl.origin.x = player.pos.x;
-			player.physics.cyl.origin.y = player.pos.y - PLAYER_BASE_HEIGHT;
-			player.physics.cyl.origin.z = player.pos.z;
-			float anything = CheckAnythingInCylinder(&player.physics.cyl, inter.iobj[0], CFLAG_JUST_TEST); //-cyl->origin.y;
-
-			if (anything < 0.f)
-			{
-				player.Current_Movement |= PLAYER_CROUCH;
-				player.physics.cyl.height = old;
-				REQUEST_JUMP = 0;
-			}
-			else
-			{
-				bGCroucheToggle = false;
-				player.Current_Movement &= ~PLAYER_CROUCH;
-				player.physics.cyl.height = PLAYER_BASE_HEIGHT;
-			}
-		}
-
-		if (!Valid_Jump_Pos())
-			REQUEST_JUMP = 0;
-
-		if (REQUEST_JUMP)
-		{
-			float t = (float)float(arxtime) - (float)REQUEST_JUMP;
-
-			if ((t >= 0.f) && (t <= 350.f))
-			{
-				REQUEST_JUMP = 0;
-				ARX_NPC_SpawnAudibleSound(&player.pos, inter.iobj[0]);
-				ARX_SPEECH_Launch_No_Unicode_Seek("player_jump", inter.iobj[0]);
-				player.onfirmground = 0;
-				player.jumpphase = 1;
-
-			}
-		}
-	}
-
-
-	if ((inter.iobj[0]->_npcdata->climb_count != 0.f) && (FrameDiff > 0))
-	{
-		inter.iobj[0]->_npcdata->climb_count -= MAX_ALLOWED_PER_SECOND * (float)FrameDiff * ( 1.0f / 10 );
-
-		if (inter.iobj[0]->_npcdata->climb_count < 0) inter.iobj[0]->_npcdata->climb_count = 0.f;
-	}
-
-	PLAYER_LEVITATE_HEIGHT = -220.f;
-
-	float d = 0;
-
-	if ((!EDITMODE) && (USE_PLAYERCOLLISIONS))
-	{
-		CollisionFlags levitate = 0;
-
-		if(player.climbing) {
-			levitate = CFLAG_LEVITATE;
-		}
-
-		if (player.levitate)
-		{
-			if (player.physics.cyl.height != PLAYER_LEVITATE_HEIGHT)
-			{
-				float old = player.physics.cyl.height;
-				player.physics.cyl.height = PLAYER_LEVITATE_HEIGHT;
-				player.physics.cyl.origin.x = player.pos.x;
-				player.physics.cyl.origin.y = player.pos.y - PLAYER_BASE_HEIGHT;
-				player.physics.cyl.origin.z = player.pos.z;
-				float anything = CheckAnythingInCylinder(&player.physics.cyl, inter.iobj[0]);
-
-				if (anything < 0.f)
-				{
-					player.physics.cyl.height = old;
-					long num = ARX_SPELLS_GetSpellOn(inter.iobj[0], SPELL_LEVITATE);
-
-					if (num != -1)
-					{
-						spells[num].tolive = 0;
-					}
-				}
-			}
-
-			if(player.physics.cyl.height == PLAYER_LEVITATE_HEIGHT) {
-				levitate = CFLAG_LEVITATE;
-				player.climbing = 0;
-				bGCroucheToggle = false;
-				player.Current_Movement &= ~PLAYER_CROUCH;
-			}
-		}
-		else if (player.physics.cyl.height == PLAYER_LEVITATE_HEIGHT)
-		{
-			player.physics.cyl.height = PLAYER_BASE_HEIGHT;
-		}
-
-		if ((player.jumpphase != 2) && !levitate)
-		{
-			player.physics.cyl.origin.x = player.pos.x;
-			player.physics.cyl.origin.y = player.pos.y + 170.f;
-			player.physics.cyl.origin.z = player.pos.z;
-		}
-
-		if (EEfabs(lastposy - player.pos.y) < DeltaTime * ( 1.0f / 10 )) 
-			TRUE_FIRM_GROUND = 1;
-		else
-			TRUE_FIRM_GROUND = 0;
-
-		lastposy = player.pos.y;
-		DISABLE_JUMP = 0;
-		float anything;
-		EERIE_CYLINDER testcyl;
-		memcpy(&testcyl, &player.physics.cyl, sizeof(EERIE_CYLINDER));
-		testcyl.origin.y += 3.f;
-		ON_PLATFORM = 0;
-		anything = CheckAnythingInCylinder(&testcyl, inter.iobj[0], 0);
-		LAST_ON_PLATFORM = ON_PLATFORM;
-
-		if (player.jumpphase != 2)
-		{
-			if (anything >= 0.f)
-			{
-				TRUE_FIRM_GROUND = 0;
-			}
-			else
-			{
-				TRUE_FIRM_GROUND = 1;
-				testcyl.radius -= 30.f;
-				testcyl.origin.y -= 10.f;
-				anything = CheckAnythingInCylinder(&testcyl, inter.iobj[0], 0);
-
-				if (anything < 0.f)
-				{
-					DISABLE_JUMP = 1;
-				}
-			}
-		}
-		else
-		{
-			TRUE_FIRM_GROUND = 0;
-			LAST_ON_PLATFORM = 0;
-		}
-
-		EERIE_CYLINDER cyl;
-		cyl.origin.x = player.pos.x;
-		cyl.origin.y = player.pos.y - PLAYER_BASE_HEIGHT + 1.f;
-		cyl.origin.z = player.pos.z;
-		cyl.radius = player.physics.cyl.radius;
-		cyl.height = player.physics.cyl.height;
-		float anything2 = CheckAnythingInCylinder(&cyl, inter.iobj[0], CFLAG_JUST_TEST | CFLAG_PLAYER); //-cyl->origin.y;
-
-
-		if ((anything2 > -5)
-		        &&	(player.physics.velocity.y > 15.f)
-		        && !LAST_ON_PLATFORM
-		        && !TRUE_FIRM_GROUND
-		        && !player.jumpphase
-		        && !player.levitate
-		        && (anything > 80.f))
-		{
-
-			player.jumpphase = 4;
-
-			if (!player.falling)
-			{
-				player.falling = 1;
-				ARX_PLAYER_StartFall();
-			}
-		}
-		else if (!player.falling)
-			FALLING_TIME = 0;
-
-		if ((player.jumpphase)
-		        &&	(player.levitate))
-		{
-			player.jumpphase = 0;
-			player.falling = 0;
-			Falling_Height = player.pos.y;
-			FALLING_TIME = 0;
-		}
-
-		if ((!LAST_FIRM_GROUND) && (TRUE_FIRM_GROUND))
-		{
-			player.jumpphase = 0;
-
-			if ((FALLING_TIME > 0) && player.falling)
-			{
-				player.physics.velocity.x = 0.f;
-				player.physics.velocity.z = 0.f;
-				player.physics.forces.x = 0.f;
-				player.physics.forces.z = 0.f;
-				player.falling = 0;
-
-				float fh = player.pos.y - Falling_Height;
-
-				if (fh > 400.f)
-				{
-					float dmg = (fh - 400.f) * ( 1.0f / 15 );
-
-					if (dmg > 0.f)
-					{
-						Falling_Height = player.pos.y;
-						FALLING_TIME = 0;
-
-						ARX_DAMAGES_DamagePlayer(dmg, 0, -1);
-						ARX_DAMAGES_DamagePlayerEquipment(dmg);
-					}
-				}
-			}
-		}
-
-		LAST_FIRM_GROUND = TRUE_FIRM_GROUND;
-
-		player.onfirmground = TRUE_FIRM_GROUND;
-
-		if (player.onfirmground && !player.falling)
-			FALLING_TIME = 0;
-
-		// Apply Player Impulse Force
-		Vec3f mv;
-		float TheoricalMove = 230;
-		long time = 1000;
-
-		float jump_mul = 1.f;
-
-		if (LAST_JUMP_ENDTIME + 600 > float(arxtime))
-		{
-			JUMP_DIVIDE = 1;
-
-			if (LAST_JUMP_ENDTIME + 300 > float(arxtime))
-			{
-				jump_mul = 0.5f;
-			}
-			else
-			{
-				jump_mul = 0.5f;
-				jump_mul += (float)(LAST_JUMP_ENDTIME + 300 - float(arxtime)) * ( 1.0f / 300 );
-
-				if (jump_mul > 1.f) jump_mul = 1.f;
-			}
-		}
-
-		if (inter.iobj[0]->animlayer[0].cur_anim)
-		{
-			GetAnimTotalTranslate(inter.iobj[0]->animlayer[0].cur_anim, inter.iobj[0]->animlayer[0].altidx_cur, &mv);
-			TheoricalMove = mv.length();
-
-			time = inter.iobj[0]->animlayer[0].cur_anim->anims[inter.iobj[0]->animlayer[0].altidx_cur]->anim_time;
-
-			if ((levitate) && (!player.climbing))
-			{
-				TheoricalMove = 70;
-				time = 1000;
-			}
-
-			if (player.jumpphase)
-			{
-				TheoricalMove = 10;
-
-				if (player.Current_Movement & PLAYER_MOVE_WALK_FORWARD)
-				{
-					TheoricalMove = 420;
-
-					if (player.Current_Movement & PLAYER_MOVE_STRAFE_LEFT)
-						TheoricalMove = 420;
-
-					if (player.Current_Movement & PLAYER_MOVE_STRAFE_RIGHT)
-						TheoricalMove = 420;
-				}
-				else if (player.Current_Movement & PLAYER_MOVE_STRAFE_LEFT)
-					TheoricalMove = 140.f;
-				else if (player.Current_Movement & PLAYER_MOVE_STRAFE_RIGHT)
-					TheoricalMove = 140.f;
-
-				if (player.Current_Movement & PLAYER_MOVE_WALK_BACKWARD)
-					TheoricalMove = 40;
-
-				time = 1000;
-			}
-		}
-		else
-		{
-			TheoricalMove = 100;
-			time = 1000;
-		}
-
-		TheoricalMove *= jump_mul;
-		float mval = TheoricalMove / time * DeltaTime;
-
-		if (player.jumpphase == 2)
-		{
-			moveto.y = player.pos.y;
-			player.physics.velocity.y = 0;
-		}
-
-		Vec3f mv2;
-		mv2.x = moveto.x - player.pos.x;
-		mv2.y = moveto.y - player.pos.y;
-		mv2.z = moveto.z - player.pos.z;
-
-		if (player.climbing)
-		{
-			player.physics.velocity.y *= ( 1.0f / 2 );
-		}
-
-		if ((mv2.x == 0) && (mv2.y == 0) && (mv2.z == 0))
-		{
-		}
-		else
-		{
-			float tt = 1.f / mv2.length();
-			tt *= mval * ( 1.0f / 80 );
-
-			mv2.x = mv2.x * tt;
-			mv2.y = mv2.y * tt;
-			mv2.z = mv2.z * tt;
-		}
-
-		if (player.climbing)
-		{
-			player.physics.velocity.x = 0;
-			player.physics.velocity.z = 0;
-
-			if (player.Current_Movement & PLAYER_MOVE_WALK_FORWARD)
-			{
-				moveto.x = player.pos.x;
-				moveto.z = player.pos.z;
-			}
-
-			if (player.Current_Movement & PLAYER_MOVE_WALK_BACKWARD)
-			{
-				mv2.x = 0;
-				mv2.z = 0;
-				moveto.x = player.pos.x;
-				moveto.z = player.pos.z;
-			}
-
-		}
-
-		player.physics.forces.x += mv2.x;
-		player.physics.forces.y += mv2.y;
-		player.physics.forces.z += mv2.z;
-
-		Vec3f modifplayermove(0, 0, 0);
-
-		// No Vertical Interpolation
-		if (player.jumpphase)
-			inter.iobj[0]->_npcdata->vvpos = -99999.f;
-
-		// Apply Gravity force if not LEVITATING or JUMPING
-		if ((!levitate) && (player.jumpphase != 2) && !LAST_ON_PLATFORM)
-		{
-			if (player.falling)
-				player.physics.forces.y += JUMP_GRAVITY;
-			else
-				player.physics.forces.y += WORLD_GRAVITY;
-
-			Vec3f mod_vect(0, 0, 0);
-			long mod_vect_count = -1;
-
-			// Check for LAVA Damage !!!
-			float epcentery;
-			EERIEPOLY * ep = CheckInPoly(player.pos.x, player.pos.y + 150.f, player.pos.z, &epcentery);
-
-			if (ep)
-			{
-				if ((ep->type & POLY_LAVA) && (EEfabs(epcentery - (player.pos.y - PLAYER_BASE_HEIGHT)) < 30))
-				{
-					float mul = 1.f - (EEfabs(epcentery - (player.pos.y - PLAYER_BASE_HEIGHT)) * ( 1.0f / 30 ));
-#define LAVA_DAMAGE 10.f
-					float damages = LAVA_DAMAGE * FrameDiff * ( 1.0f / 100 ) * mul;
-					damages = ARX_SPELLS_ApplyFireProtection(inter.iobj[0], damages);
-
-					ARX_DAMAGES_DamagePlayer(damages, DAMAGE_TYPE_FIRE, 0);
-					ARX_DAMAGES_DamagePlayerEquipment(damages);
-					Vec3f pos;
-					pos.x = player.pos.x;
-					pos.y = player.pos.y - PLAYER_BASE_HEIGHT;
-					pos.z = player.pos.z;
-					ARX_PARTICLES_Spawn_Lava_Burn(&pos, inter.iobj[0]);
-				}
-			}
-
-			LAST_VECT_COUNT = mod_vect_count;
-		}
-
-		// Apply Velocity Damping (Natural Velocity Attenuation. Stands for friction)
-		float dampen = 1.f - (0.009f * DeltaTime);
-
-		if (dampen < 0.001f) dampen = 0.f;
-
-		player.physics.velocity.x *= dampen;
-		player.physics.velocity.z *= dampen;
-
-		if (EEfabs(player.physics.velocity.x) < 0.001f)
-			player.physics.velocity.x = 0;
-
-		if (EEfabs(player.physics.velocity.z) < 0.001f)
-			player.physics.velocity.z = 0;
-
-		// Apply Attraction
-		Vec3f attraction;
-		ARX_SPECIAL_ATTRACTORS_ComputeForIO(*inter.iobj[0], attraction);
-		player.physics.forces.x += attraction.x;
-		player.physics.forces.y += attraction.y;
-		player.physics.forces.z += attraction.z;
-
-		// Apply Push Player Force
-		player.physics.forces.x += PUSH_PLAYER_FORCE.x;
-		player.physics.forces.y += PUSH_PLAYER_FORCE.y;
-		player.physics.forces.z += PUSH_PLAYER_FORCE.z;
-		PUSH_PLAYER_FORCE.x = 0;
-		PUSH_PLAYER_FORCE.y = 0;
-		PUSH_PLAYER_FORCE.z = 0;
-
-		// Apply Forces To Velocity
-		player.physics.velocity.x += player.physics.forces.x * DeltaTime;
-		player.physics.velocity.y += player.physics.forces.y * DeltaTime;
-		player.physics.velocity.z += player.physics.forces.z * DeltaTime;
-
-		// Apply Climbing Velocity
-		if (player.climbing)
-		{
-			if (player.Current_Movement & PLAYER_MOVE_WALK_FORWARD)
-			{
-				player.physics.velocity.y = -0.2f * DeltaTime;
-			}
-
-			if (player.Current_Movement & PLAYER_MOVE_WALK_BACKWARD)
-			{
-				player.physics.velocity.y = 0.2f * DeltaTime;
-			}
-
-		}
-
-		// Removes Y Velocity if onfirmground...
-		if ((player.onfirmground == 1) && (!player.climbing))
-			player.physics.velocity.y = 0.f;
-
-		float posy;
-		EERIEPOLY * ep = CheckInPolyPrecis(player.pos.x, player.pos.y, player.pos.z, &posy);
-
-		if (ep == NULL)
-		{
-			player.physics.velocity.y = 0;
-		}
-		else if (!player.climbing)
-			if (player.pos.y >= posy)
-				player.physics.velocity.y = 0;
-
-		// Reset Forces
-		player.physics.forces = Vec3f::ZERO;
-
-		// Check if player is already on firm ground AND not moving
-		if ((EEfabs(player.physics.velocity.x) < 0.001f) &&
-		        (EEfabs(player.physics.velocity.z) < 0.001f) && (player.onfirmground == 1)
-		        && (player.jumpphase == 0))
-		{
-			moveto.x = player.pos.x;
-			moveto.y = player.pos.y;
-			moveto.z = player.pos.z;
-			goto lasuite;
-		}
-		else // Need to apply some physics/collision tests
-		{
-			player.physics.startpos.x = player.physics.cyl.origin.x = player.pos.x;
-			player.physics.startpos.y = player.physics.cyl.origin.y = player.pos.y - PLAYER_BASE_HEIGHT;
-			player.physics.startpos.z = player.physics.cyl.origin.z = player.pos.z;
-			player.physics.targetpos.x = player.physics.startpos.x + player.physics.velocity.x + modifplayermove.x * DeltaTime;
-			player.physics.targetpos.y = player.physics.startpos.y + player.physics.velocity.y + modifplayermove.y * DeltaTime;
-			player.physics.targetpos.z = player.physics.startpos.z + player.physics.velocity.z + modifplayermove.z * DeltaTime;
-
-			// Jump Impulse
-			if (player.jumpphase == 2)
-			{
-				if (player.jumplastposition == -1.f)
-				{
-					player.jumplastposition = 0;
-					player.jumpstarttime = (unsigned long)(arxtime);
-				}
-
-				float jump_up_time	=	200.f;
-				float jump_up_height =	130.f;
-				long timee			=	(long)arxtime;
-				float offset_time	=	(float)timee - (float)player.jumpstarttime;
-				float divider		=	1.f / jump_up_time;
-				float position		=	(float)offset_time * divider;
-
-				if (position > 1.f) position = 1.f;
-
-				if (position < 0.f) position = 0.f;
-
-				float p1 = position;
-				float p2 = player.jumplastposition;
-				player.physics.targetpos.y -= (p1 - p2) * jump_up_height;
-				Full_Jump_Height += (p1 - p2) * jump_up_height;
-				player.jumplastposition = position;
-				levitate = 0;
-			}
-
-			bool test;
-			APPLY_PUSH = 1;
-			float PLAYER_CYLINDER_STEP = 40.f;
-
-			if (player.climbing)
-			{
-				test = ARX_COLLISION_Move_Cylinder(&player.physics, inter.iobj[0], PLAYER_CYLINDER_STEP, CFLAG_EASY_SLIDING | CFLAG_CLIMBING | CFLAG_PLAYER);
-
-				if (!COLLIDED_CLIMB_POLY)
-					player.climbing = 0;
-			}
-			else
-			{
-				test = ARX_COLLISION_Move_Cylinder(&player.physics, inter.iobj[0], PLAYER_CYLINDER_STEP, levitate | CFLAG_EASY_SLIDING | CFLAG_PLAYER);
-
-				if ((!test)
-				        &&	((!LAST_FIRM_GROUND) && (!TRUE_FIRM_GROUND)))
-				{
-					player.physics.velocity.x = 0.f;
-					player.physics.velocity.z = 0.f;
-					player.physics.forces.x = 0.f;
-					player.physics.forces.z = 0.f;
-
-					if ((FALLING_TIME > 0) && player.falling)
-					{
-						float fh = player.pos.y - Falling_Height;
-
-						if (fh > 400.f)
-						{
-							float dmg = (fh - 400.f) * ( 1.0f / 15 );
-
-							if (dmg > 0.f)
-							{
-								Falling_Height = (player.pos.y + Falling_Height * 2) * ( 1.0f / 3 );
-								ARX_DAMAGES_DamagePlayer(dmg, 0, -1);
-								ARX_DAMAGES_DamagePlayerEquipment(dmg);
-							}
-						}
-					}
-				}
-
-				if ((test == false) && (player.jumpphase > 0))
-				{
-
-					player.physics.startpos.x = player.physics.cyl.origin.x = player.pos.x;
-					player.physics.startpos.z = player.physics.cyl.origin.z = player.pos.z;
-					player.physics.targetpos.x = player.physics.startpos.x;
-					player.physics.targetpos.z = player.physics.startpos.z;
-
-					if (player.physics.targetpos.y != player.physics.startpos.y)
-					{
-						test = ARX_COLLISION_Move_Cylinder(&player.physics, inter.iobj[0], PLAYER_CYLINDER_STEP, levitate | CFLAG_EASY_SLIDING | CFLAG_PLAYER);
-						inter.iobj[0]->_npcdata->vvpos = -99999.f;
-					}
-				}
-			}
-
-			//LAST_ON_PLATFORM=ON_PLATFORM;
-			if (COLLIDED_CLIMB_POLY)
-				player.climbing = 1;
-
-			if (player.climbing)
-			{
-				if ((player.Current_Movement != 0) && (player.Current_Movement != PLAYER_ROTATE)
-				        && !(player.Current_Movement & PLAYER_MOVE_WALK_FORWARD)
-				        && !(player.Current_Movement & PLAYER_MOVE_WALK_BACKWARD))
-					player.climbing = 0;
-
-				if ((player.Current_Movement & PLAYER_MOVE_WALK_BACKWARD)  && !test)
-					player.climbing = 0;
-
-				if (player.climbing)
-				{
-					player.jumpphase = 0;
-					player.falling = 0;
-					FALLING_TIME = 0;
-					Falling_Height = player.pos.y;
-				}
-			}
-
-			if (player.jumpphase == 2)
-			{
-				player.climbing = 0;
-			}
-
-			APPLY_PUSH = 0;
-			moveto.x = player.physics.cyl.origin.x;
-			moveto.y = player.physics.cyl.origin.y + PLAYER_BASE_HEIGHT;
-			moveto.z = player.physics.cyl.origin.z;
-			d = dist(player.pos, moveto);
-		}
-	}
-	else
-	{
-		if (!EDITMODE)
-		{
-			Vec3f vect = moveto - player.pos;
-			float divv = vect.length();
-
-			if (divv > 0.f)
-			{
-				float mul = (float)FrameDiff * ( 1.0f / 1000 ) * 200.f;
-				divv = mul / divv;
-				vect *= divv;
-				moveto = player.pos + vect;
-			}
-		}
-
-		player.onfirmground = 0;
-	}
-	
-	if(player.pos == moveto) {
-		d = 0.f;
-	}
-	
-	// Emit Stepsound
-	if ((USE_PLAYERCOLLISIONS) && (!EDITMODE))
-	{
-		if (player.Current_Movement & PLAYER_CROUCH)
-		{
-			d *= 2.f;
-		}
-
-		currentdistance += d;
-
-		if ((!player.jumpphase)
-		        &&	(!player.falling)
-		        &&	(currentdistance >= STEP_DISTANCE))
-			ARX_PLAYER_MakeStepNoise();
-	}
-
-	// Finally update player pos !
-	player.pos = moveto;
-
-lasuite:
-	;
-
-	// Get Player position color
-	player.grnd_color = GetColorz(player.pos.x, player.pos.y + 90, player.pos.z);
-	player.grnd_color -= 15.f; 
-	if (CURRENT_PLAYER_COLOR < player.grnd_color)
-	{
-		CURRENT_PLAYER_COLOR += FrameDiff * ( 1.0f / 8 );
-		CURRENT_PLAYER_COLOR = std::min(CURRENT_PLAYER_COLOR, player.grnd_color);
-	}
-
-	if (CURRENT_PLAYER_COLOR > player.grnd_color)
-	{
-		CURRENT_PLAYER_COLOR -= FrameDiff * ( 1.0f / 4 );
-		CURRENT_PLAYER_COLOR = std::max(CURRENT_PLAYER_COLOR, player.grnd_color);
-	}
-
-	if (InventoryDir != 0)
-	{
-		if ((player.Interface & INTER_COMBATMODE) || (player.doingmagic >= 2) || (InventoryDir == -1))
-		{
-			if (InventoryX > -160)
-				InventoryX -= INTERFACE_RATIO(FrameDiff * ( 1.0f / 3 ));
-		}
-		else
-		{
-			if (InventoryX < 0)
-				InventoryX += InventoryDir * INTERFACE_RATIO(FrameDiff * ( 1.0f / 3 ));
-		}
-
-		if (InventoryX <= -160)
-		{
-			InventoryX = -160;
-			InventoryDir = 0;
-
-			if (player.Interface & INTER_STEAL || ioSteal)
-			{
-				SendIOScriptEvent(ioSteal, SM_STEAL, "off");
-				player.Interface &= ~INTER_STEAL;
-				ioSteal = NULL;
-			}
-
-			SecondaryInventory = NULL;
-			TSecondaryInventory = NULL;
-			InventoryDir = 0;
-		}
-		else if (InventoryX >= 0)
-		{
-			InventoryX = 0;
-			InventoryDir = 0;
-		}
-	}
-}
-//******************************************************************************
-// Manage Player Death Visual
-//******************************************************************************
-void ARX_PLAYER_Manage_Death()
-{
-	PLAYER_PARALYSED = 0;
-	float ratio = (float)(DeadTime - 2000) * ( 1.0f / 5000 );
-
-	if (ratio >= 1.f) ratio = 1.f;
-
-	if (ratio == 1.f)
-	{
-		ARX_MENU_Launch();
-		DeadTime = 0;
-	}
-
-	{
-		GRenderer->SetRenderState(Renderer::AlphaBlending, true);
-		GRenderer->SetBlendFunc(Renderer::BlendZero, Renderer::BlendInvSrcColor);
-		EERIEDrawBitmap( 0.f, 0.f, static_cast<float>(DANAESIZX), static_cast<float>(DANAESIZY), 0.000091f, NULL, Color::gray(ratio));
-
-	}
-}
-//******************************************************************************
-// Specific for color checks
-//******************************************************************************
-float GetPlayerStealth()
-{
-	return 15 + player.Full_Skill_Stealth * ( 1.0f / 10 );
-}
-
-//******************************************************************************
-// Teleport player to any poly...
-//******************************************************************************
-void ARX_PLAYER_GotoAnyPoly()
-{
-	for (long j = 0; j < ACTIVEBKG->Zsize; j++)
-	{
-		for (long i = 0; i < ACTIVEBKG->Xsize; i++)
-		{
-			EERIE_BKG_INFO * eg = &ACTIVEBKG->Backg[i+j*ACTIVEBKG->Xsize];
-
-			if (eg->nbpoly)
-			{
-				player.pos.x = moveto.x = eg->polydata[0].center.x;
-				player.pos.y = moveto.y = eg->polydata[0].center.y + PLAYER_BASE_HEIGHT;
-				player.pos.z = moveto.z = eg->polydata[0].center.z;
-			}
-		}
-	}
-}
-//******************************************************************************
-// Force Player to standard stance... (Need some improvements...)
-//******************************************************************************
-void ARX_PLAYER_PutPlayerInNormalStance(long val)
-{
-	if (player.Current_Movement & PLAYER_CROUCH)
-		player.Current_Movement &= ~PLAYER_CROUCH;
-
-	player.Current_Movement = 0;
-	ARX_PLAYER_RectifyPosition();
-
-	if ((player.jumpphase) || (player.falling))
-	{
-		player.physics.cyl.origin.x = player.pos.x;
-		player.physics.cyl.origin.y = player.pos.y + 170.f;
-
-		player.physics.cyl.origin.z = player.pos.z;
-		IO_PHYSICS phys;
-		memcpy(&phys, &player.physics, sizeof(IO_PHYSICS));
-		AttemptValidCylinderPos(&phys.cyl, inter.iobj[0], CFLAG_RETURN_HEIGHT);
-		player.pos.y = phys.cyl.origin.y - 170.f;
-		player.jumpphase = 0;
-		player.falling = 0;
-	}
-
-	if (player.Interface & INTER_COMBATMODE)
-	{
-		player.Interface &= ~INTER_COMBATMODE;
-		ARX_EQUIPMENT_LaunchPlayerUnReadyWeapon();
-	}
-
-
-	ARX_SOUND_Stop(SND_MAGIC_DRAW);
-
-	if (!val)
-		for(size_t i = 0; i < MAX_SPELLS; i++) {
-			if ((spells[i].exist)
-			        && ((spells[i].caster == 0) || (spells[i].target == 0)))
-			{
-				switch (spells[i].type)
-				{
-					case SPELL_MAGIC_SIGHT:
-					case SPELL_LEVITATE:
-					case SPELL_SPEED:
-					case SPELL_FLYING_EYE:
-						spells[i].tolive = 0;
-						break;
-					default: break;
-				}
-			}
-		}
-
-}
-
-//******************************************************************************
-// Add gold to player purse
-//******************************************************************************
-void ARX_PLAYER_AddGold(long _lValue) {
-	player.gold += _lValue;
-	bGoldHalo = true;
-	ulGoldHaloTime = 0;
-}
-
-void ARX_PLAYER_AddGold(INTERACTIVE_OBJ * gold) {
-	
-	arx_assert(gold->ioflags & IO_GOLD);
-	
-	ARX_PLAYER_AddGold(gold->_itemdata->price * max((short)1, gold->_itemdata->count));
-	
-	ARX_SOUND_PlayInterface(SND_GOLD);
-	
-	if(gold->scriptload) {
-		RemoveFromAllInventories(gold);
-		ReleaseInter(gold);
-	} else {
-		gold->show = SHOW_FLAG_KILLED;
-		gold->GameFlags &= ~GFLAG_ISINTREATZONE;
-	}
-	
-}
-
-void ARX_PLAYER_Start_New_Quest() {
-	
-	SKIN_MOD = 0;
-	QUICK_MOD = 0;
-	EERIE_PATHFINDER_Clear();
-	EERIE_PATHFINDER_Release();
-	ARX_PLAYER_MakeFreshHero();
-	CURRENT_TORCH = NULL;
-	FreeAllInter();
-	SecondaryInventory = NULL;
-	TSecondaryInventory = NULL;
-	ARX_EQUIPMENT_UnEquipAllPlayer();
-	
-	ARX_Changelevel_CurGame_Clear();
-
-	inter.iobj[0]->halo.flags = 0;
-}
-
-//-----------------------------------------------------------------------------
-void ARX_PLAYER_AddBag()
-{
-	++player.bag;
-
-	if (player.bag > 3)
-		player.bag = 3;
-}
-
-//-----------------------------------------------------------------------------
-bool ARX_PLAYER_CanStealItem(INTERACTIVE_OBJ * _io)
-{
-	if (_io->_itemdata->stealvalue > 0)
-		if ((player.Full_Skill_Stealth >= _io->_itemdata->stealvalue)
-		        &&	(_io->_itemdata->stealvalue < 100.f))
-		{
-			return true;
-		}
-
-	return false;
-}
-void ARX_PLAYER_Rune_Add_All()
-{
-	ARX_Player_Rune_Add(FLAG_AAM);
-	ARX_Player_Rune_Add(FLAG_CETRIUS);
-	ARX_Player_Rune_Add(FLAG_COMUNICATUM);
-	ARX_Player_Rune_Add(FLAG_COSUM);
-	ARX_Player_Rune_Add(FLAG_FOLGORA);
-	ARX_Player_Rune_Add(FLAG_FRIDD);
-	ARX_Player_Rune_Add(FLAG_KAOM);
-	ARX_Player_Rune_Add(FLAG_MEGA);
-	ARX_Player_Rune_Add(FLAG_MORTE);
-	ARX_Player_Rune_Add(FLAG_MOVIS);
-	ARX_Player_Rune_Add(FLAG_NHI);
-	ARX_Player_Rune_Add(FLAG_RHAA);
-	ARX_Player_Rune_Add(FLAG_SPACIUM);
-	ARX_Player_Rune_Add(FLAG_STREGUM);
-	ARX_Player_Rune_Add(FLAG_TAAR);
-	ARX_Player_Rune_Add(FLAG_TEMPUS);
-	ARX_Player_Rune_Add(FLAG_TERA);
-	ARX_Player_Rune_Add(FLAG_VISTA);
-	ARX_Player_Rune_Add(FLAG_VITAE);
-	ARX_Player_Rune_Add(FLAG_YOK);
-}
-
-extern unsigned long LAST_PRECAST_TIME;
-extern long sp_wep;
-extern long TOTAL_BODY_CHUNKS_COUNT;
-extern long WILL_QUICKLOAD, WILL_QUICKSAVE;
-extern long GLOBAL_Player_Room;
-extern long cur_mx, cur_pom;
-extern long sp_arm, cur_arm;
-extern float sp_max_start;
-
-void ARX_PLAYER_Invulnerability(long flag)
-{
-	if (flag)
-		player.playerflags |= PLAYERFLAGS_INVULNERABILITY;
-	else
-		player.playerflags &= ~PLAYERFLAGS_INVULNERABILITY;
-}
-extern INTERACTIVE_OBJ * FlyingOverIO;
-extern long cur_sm;
-extern void ClearDynLights();
-
-void ARX_GAME_Reset(long type) {
-	
-	if(inter.iobj[0]) {
-		inter.iobj[0]->speed_modif = 0;
-	}
-	
-	LAST_JUMP_ENDTIME = 0;
-	FlyingOverIO = NULL;
-	ARX_MAPMARKER_Init();
-	ClearDynLights();
-
-	if(!DONT_ERASE_PLAYER && inter.iobj[0]) {
-		inter.iobj[0]->halo.flags = 0;
-	}
-
-	if(inter.iobj[0])inter.iobj[0]->GameFlags &= ~GFLAG_INVISIBILITY;
-	ARX_PLAYER_Invulnerability(0);
-	GLOBAL_Player_Room = -1;
-	PLAYER_PARALYSED = 0;
-
-	ARX_PLAYER_Reset_Fall();
-
-	player.levitate = 0;
-	Project.telekinesis = 0;
-	player.onfirmground = 0;
-	TRUE_FIRM_GROUND = 0;
-	sp_max_start = 0;
-	lastposy = -99999999999.f;
-
-	ioSteal = NULL;
-
-	WILL_QUICKLOAD = 0;
-	WILL_QUICKSAVE = 0;
-	GLOBAL_SLOWDOWN = 1.f;
-
-	PrecalcIOLighting(NULL, 0, 1);
-
-	sp_arm = 0;
-	cur_arm = 0;
-	cur_sm = 0;
-	sp_wep = 0;
-	sp_max = 0;
-	cur_mx = 0;
-	cur_pom = 0;
-	cur_rf = 0;
-	cur_mr = 0;
-
-
-	if(inter.iobj[0]) {
-		inter.iobj[0]->spellcast_data.castingspell = SPELL_NONE;
-	}
-
-	LAST_PRECAST_TIME = 0;
-
-	ARX_INTERFACE_NoteClear();
-	player.Interface = INTER_LIFE_MANA | INTER_MINIBACK | INTER_MINIBOOK;
-
-	// Interactive DynData
-	ARX_INTERACTIVE_ClearAllDynData();
-
-	// PolyBooms
-	ARX_BOOMS_ClearAllPolyBooms();
-
-	// Magical Flares
-	ARX_MAGICAL_FLARES_KillAll();
-
-	// Thrown Objects
-	ARX_THROWN_OBJECT_KillAll();
-
-	// Pathfinder
-	EERIE_PATHFINDER_Clear();
-
-	// Sound
-	if (!(type & 1))
-	{
-		ARX_SOUND_MixerStop(ARX_SOUND_MixerGame);
-		ARX_SOUND_MixerPause(ARX_SOUND_MixerGame);
-		ARX_SOUND_MixerResume(ARX_SOUND_MixerGame);
-	}
-
-	// Damages
-	ARX_DAMAGE_Reset_Blood_Info();
-	ARX_DAMAGES_Reset();
-
-	// Scripts
-	ARX_SCRIPT_Timer_ClearAll();
-	ARX_SCRIPT_EventStackClear();
-	ARX_SCRIPT_ResetAll(0);
-
-	// Conversations
-	ARX_CONVERSATION_Reset();
-	ARX_CONVERSATION = 0;
-
-	// Speech Things
-	REQUEST_SPEECH_SKIP = 0;
-	ARX_SPEECH_ClearAll();
-	ARX_SPEECH_Reset();
-
-	// Spells
-	ARX_SPELLS_Precast_Reset();
-	ARX_SPELLS_CancelSpellTarget();
-
-	ARX_SPELLS_ClearAll();
-	ARX_SPELLS_ClearAllSymbolDraw();
-	ARX_SPELLS_ResetRecognition();
-
-	// Particles
-	ARX_PARTICLES_ClearAll();
-	if(pParticleManager)
-		pParticleManager->Clear();
-
-	// Fogs
-	ARX_FOGS_TimeReset();
-	ARX_FOGS_Render();
-
-	// Anchors
-	ANCHOR_BLOCK_Clear();
-
-	// Attractors
-	ARX_SPECIAL_ATTRACTORS_Reset();
-
-	// Cinematics
-	DANAE_KillCinematic();
-
-	// Paths
-	ARX_PATH_ClearAllControled();
-	ARX_PATH_ClearAllUsePath();
-
-	// Player Torch
-	if (type & 1)
-	{
-		if (CURRENT_TORCH) ARX_PLAYER_ClickedOnTorch(CURRENT_TORCH);
-	}
-	else
-		CURRENT_TORCH = NULL;
-
-	// Player Quests
-	ARX_PLAYER_Quest_Init();
-
-	// Player Keyring
-	ARX_KEYRING_Init();
-
-	// Player Init
-	if (!DONT_ERASE_PLAYER)
-	{
-		ARX_MAPMARKER_Init();
-		GLOBAL_MAGIC_MODE = 1;
-
-		// Linked Objects
-		if (!(type & 2))
-		{
-			UnlinkAllLinkedObjects();
-			ARX_EQUIPMENT_UnEquipAllPlayer();
-		}
-
-		ARX_EQUIPMENT_ReleaseAll(inter.iobj[0]);
-
-		ARX_PLAYER_InitPlayer();
-		ARX_INTERACTIVE_RemoveGoreOnIO(inter.iobj[0]);
-		TRUE_PLAYER_MOUSELOOK_ON = 0;
-		// Player Inventory
-		CleanInventory();
-	}
-
-	// Misc Player Vars.
-	ROTATE_START = 0;
-	BLOCK_PLAYER_CONTROLS = 0;
-	HERO_SHOW_1ST = -1;
-	PUSH_PLAYER_FORCE = Vec3f::ZERO;
-	player.jumplastposition = 0;
-	player.jumpstarttime = 0;
-	player.jumpphase = 0;
-	player.inzone = NULL;
-
-	QuakeFx.intensity = 0.f;
-	Project.improve = 0;
-
-	if (eyeball.exist) eyeball.exist = -100;
-
-	if ((inter.iobj) && (inter.nbmax > 0) && (inter.iobj[0]))
-	{
-		inter.iobj[0]->ouch_time = 0;
-		inter.iobj[0]->invisibility = 0.f;
-	}
-
-	FADEDIR = 0;
-	FADEDURATION = 0;
-	FADESTART = 0;
-	FADECOLOR.r = 0;
-	FADECOLOR.b = 0;
-	FADECOLOR.g = 0;
-
-	// GLOBALMods
-	ARX_GLOBALMODS_Reset();
-
-	// Missiles
-	ARX_MISSILES_ClearAll();
-
-	// IO PDL
-	TOTIOPDL = 0;
-
-	// Interface
-	ARX_INTERFACE_Reset();
-	ARX_INTERFACE_NoteClear();
-	Set_DragInter(NULL);
-	SecondaryInventory = NULL;
-	TSecondaryInventory = NULL;
-	MasterCamera.exist = 0;
-	CHANGE_LEVEL_ICON = -1;
-
-	CAMERACONTROLLER = NULL;
-
-	// Kill Script Loaded IO
-	CleanScriptLoadedIO();
-
-#ifdef BUILD_EDITOR
-	// ARX Debugger
-	NEED_DEBUGGER_CLEAR = 1;
-#endif
-
-	//Body chunks count
-	TOTAL_BODY_CHUNKS_COUNT = 0;
-
-	// ARX Timer
-	arxtime.init();
-
-	ClearTileLights();
-}
-
-void ARX_PLAYER_Reset_Fall()
-{
-	FALLING_TIME = 0;
-	Falling_Height = 50.f;
-	player.falling = 0;
-}
-
-
-
-float sp_max_y[64];
-Color sp_max_col[64];
-char	sp_max_ch[64];
-long sp_max_nb;
-void Manage_sp_max()
-{
-	float v = float(arxtime) - sp_max_start;
-
-	if ((sp_max_start != 0) && (v < 20000))
-	{
-		float modi = (20000 - v) * ( 1.0f / 2000 ) * ( 1.0f / 10 );
-		float sizX = 16;
-		float px = (float)DANAECENTERX - (float)sp_max_nb * ( 1.0f / 2 ) * sizX;
-		float py = (float)DANAECENTERY;
-
->>>>>>> 12b0275a
 		for (long i = 0; i < sp_max_nb; i++)
 		{
 			float dx = px + sizX * (float)i;
 			float dy = py + sp_max_y[i];
-<<<<<<< HEAD
-			sp_max_y[i] = EEsin(dx + (float)ARXTime * (1.0f / 100)) * 30.f * modi;
+			sp_max_y[i] = EEsin(dx + (float)arxtime * (1.0f / 100)) * 30.f * modi;
 			std::string tex(1, sp_max_ch[i]);
-=======
-			sp_max_y[i] = EEsin(dx + (float)float(arxtime) * ( 1.0f / 100 )) * 30.f * modi;
-			std::string tex( 1, sp_max_ch[i] );
-
-			UNICODE_ARXDrawTextCenter( hFontInBook, dx - 1, dy - 1, tex, Color::none );
-			UNICODE_ARXDrawTextCenter( hFontInBook, dx + 1, dy + 1, tex, Color::none );
-			UNICODE_ARXDrawTextCenter( hFontInBook, dx, dy, tex, sp_max_col[i] );
->>>>>>> 12b0275a
 
 			UNICODE_ARXDrawTextCenter(hFontInBook, dx - 1, dy - 1, tex, Color::none);
 			UNICODE_ARXDrawTextCenter(hFontInBook, dx + 1, dy + 1, tex, Color::none);
