/*
 * Copyright 2011-2012 Arx Libertatis Team (see the AUTHORS file)
 *
 * This file is part of Arx Libertatis.
 *
 * Arx Libertatis is free software: you can redistribute it and/or modify
 * it under the terms of the GNU General Public License as published by
 * the Free Software Foundation, either version 3 of the License, or
 * (at your option) any later version.
 *
 * Arx Libertatis is distributed in the hope that it will be useful,
 * but WITHOUT ANY WARRANTY; without even the implied warranty of
 * MERCHANTABILITY or FITNESS FOR A PARTICULAR PURPOSE.  See the
 * GNU General Public License for more details.
 *
 * You should have received a copy of the GNU General Public License
 * along with Arx Libertatis.  If not, see <http://www.gnu.org/licenses/>.
 */

#include "window/SDLWindow.h"

#include <sstream>

#if ARX_PLATFORM == ARX_PLATFORM_WIN32
	#undef WIN32_LEAN_AND_MEAN // SDL defines this... Bad SDL!
	#include <SDL_syswm.h>
#endif

#include "core/Config.h"
#include "graphics/opengl/OpenGLRenderer.h"
#include "input/SDLInputBackend.h"
#include "io/log/Logger.h"
#include "math/Rectangle.h"
#include "platform/CrashHandler.h"

SDLWindow * SDLWindow::mainWindow = NULL;

SDLWindow::SDLWindow() : input(NULL) { }

SDLWindow::~SDLWindow() {
	
	if(renderer) {
		onRendererShutdown();
		delete renderer, renderer = NULL;
	}
	
	if(mainWindow) {
		SDL_Quit(), mainWindow = NULL;
	}
	
}

bool SDLWindow::initializeFramework() {
	
	arx_assert_msg(mainWindow == NULL, "SDL only supports one window");
	arx_assert(displayModes.empty());
	
	const char * headerVersion = ARX_STR(SDL_MAJOR_VERSION) "." ARX_STR(SDL_MINOR_VERSION)
	                             "." ARX_STR(SDL_PATCHLEVEL);
	CrashHandler::setVariable("SDL version (headers)", headerVersion);
	
	if(SDL_Init(SDL_INIT_VIDEO | SDL_INIT_NOPARACHUTE) < 0) {
		LogError << "Failed to initialize SDL: " << SDL_GetError();
		return false;
	}
	
	const SDL_version * ver = SDL_Linked_Version();
	std::ostringstream runtimeVersion;
	runtimeVersion << int(ver->major) << '.' << int(ver->minor) << '.' << int(ver->patch);
	CrashHandler::setVariable("SDL version", runtimeVersion.str());
	LogInfo << "Using SDL " << runtimeVersion.str();
	
	const SDL_VideoInfo * vid = SDL_GetVideoInfo();
	
	desktopMode.resolution.x = vid->current_w;
	desktopMode.resolution.y = vid->current_h;
	desktopMode.depth = vid->vfmt->BitsPerPixel;
	
	u32 flags = SDL_FULLSCREEN | SDL_ANYFORMAT | SDL_OPENGL | SDL_HWSURFACE;
	SDL_Rect ** modes = SDL_ListModes(NULL, flags);
	if(modes == (SDL_Rect **)(-1)) {
		
		// Any mode is supported, add some standard modes.
		
#define ADD_MODE(x, y) \
		if(desktopMode.resolution != Vec2i(x, y)) { \
			displayModes.push_back(DisplayMode(Vec2i(x, y), desktopMode.depth)); \
		}
		
		// 4:3
		ADD_MODE(640, 480) // VGA
		ADD_MODE(800, 600) // SVGA
		ADD_MODE(1024, 768) // XGA
		ADD_MODE(1280, 960) // SXGA-
		ADD_MODE(1600, 1200) // UXGA
		
		// 5:4
		ADD_MODE(1280, 1024) // SXGA
		
		// 16:9
		ADD_MODE(1280, 720) // 720p
		ADD_MODE(1600, 900) // 900p
		ADD_MODE(1920, 1080) // 1080p
		ADD_MODE(2048, 1152) // 2K
		ADD_MODE(4096, 2304) // 4K
		
		// 16:10
		ADD_MODE(1024, 640) // laptops
		ADD_MODE(1280, 800) // WXGA
		ADD_MODE(1440, 900) // WXGA+
		ADD_MODE(1920, 1200) // WUXGA
		
#undef ADD_MODE
		
		displayModes.push_back(desktopMode);
		
	} else if(modes) {
		for(; *modes; modes++) {
			DisplayMode mode(Vec2i((*modes)->w, (*modes)->h), desktopMode.depth);
			displayModes.push_back(mode);
		}
	} else {
		return false;
	}
	
	std::sort(displayModes.begin(), displayModes.end());
	
	mainWindow = this;
	
	return true;
}

bool SDLWindow::initialize(const std::string & title, Vec2i size, bool fullscreen,
                           unsigned depth) {
	
	arx_assert(!displayModes.empty());
	
	SDL_SetEventFilter(eventFilter);
	
	SDL_EventState(SDL_ACTIVEEVENT, SDL_ENABLE);
	SDL_EventState(SDL_QUIT, SDL_ENABLE);
	SDL_EventState(SDL_SYSWMEVENT, SDL_IGNORE);
	SDL_EventState(SDL_VIDEORESIZE, SDL_ENABLE);
	SDL_EventState(SDL_VIDEOEXPOSE, SDL_ENABLE);
	SDL_EventState(SDL_USEREVENT, SDL_IGNORE);
	
	SDL_GL_SetAttribute(SDL_GL_DOUBLEBUFFER, 1);
	SDL_GL_SetAttribute(SDL_GL_DEPTH_SIZE, 16);

	SDL_GL_SetAttribute(SDL_GL_SWAP_CONTROL, config.video.vsync ? 1 : 0);
	
	size_ = Vec2i::ZERO;
	depth_ = 0;
	
	for(int msaa = config.video.antialiasing ? 8 : 1; msaa >= 0; msaa--) {
		
		if(msaa > 1) {
			SDL_GL_SetAttribute(SDL_GL_MULTISAMPLEBUFFERS, 1);
			SDL_GL_SetAttribute(SDL_GL_MULTISAMPLESAMPLES, msaa);
		} else if(msaa > 0) {
			SDL_GL_SetAttribute(SDL_GL_MULTISAMPLEBUFFERS, 0);
			SDL_GL_SetAttribute(SDL_GL_MULTISAMPLESAMPLES, 0);
		} else {
			LogError << "Failed to initialize SDL Window: " << SDL_GetError();
			return false;
		}
		
		if(setMode(DisplayMode(size, fullscreen ? depth : 0), fullscreen)) {
			break;
		}
	}
	
	isFullscreen_ = fullscreen;
	
	SDL_WM_SetCaption(title.c_str(), title.c_str());
	title_ = title;
	
	SDL_ShowCursor(SDL_DISABLE);
	
	onCreate();
	
	renderer = new OpenGLRenderer;
	renderer->Initialize();
	
	updateSize(false);
	
	onShow(true);
	onFocus(true);
	
	onRendererInit();
	
	return true;
}

bool SDLWindow::setMode(DisplayMode mode, bool fullscreen) {
	
	if(fullscreen && mode.resolution == Vec2i::ZERO) {
		mode = desktopMode;
	} else if(mode.depth == 0) {
		mode.depth = desktopMode.depth;
	}
	
	bool needsReinit;
	
#if ARX_PLATFORM == ARX_PLATFORM_WIN32
	needsReinit = isFullscreen_ || fullscreen;
#elif ARX_PLATFORM == ARX_PLATFORM_LINUX || ARX_PLATFORM != ARX_PLATFORM_BSD
	needsReinit = false;
#else
	needsReinit = true; // By default, always reinit to avoid issues on untested platforms
#endif
	
	if(needsReinit) {
		if(renderer && reinterpret_cast<OpenGLRenderer *>(renderer)->isInitialized()) {
			onRendererShutdown();
			reinterpret_cast<OpenGLRenderer *>(renderer)->shutdown();
		}
	}
	
	Uint32 flags = SDL_ANYFORMAT | SDL_OPENGL | SDL_HWSURFACE;
	flags |= (fullscreen) ? SDL_FULLSCREEN : SDL_RESIZABLE;
	SDL_Surface * win = SDL_SetVideoMode(mode.resolution.x, mode.resolution.y,
	                                     mode.depth, flags);
	
	return (win != NULL);
}

void SDLWindow::updateSize(bool reinit) {
	
	const SDL_VideoInfo * vid = SDL_GetVideoInfo();
	
	DisplayMode oldMode(size_, depth_);
	
	size_ = Vec2i(vid->current_w, vid->current_h);
	depth_ = vid->vfmt->BitsPerPixel;
	
	// Finally, set the viewport for the newly created device
	arx_assert(renderer != NULL);
	
#if ARX_PLATFORM == ARX_PLATFORM_WIN32
	// use reinit as-is
#elif ARX_PLATFORM == ARX_PLATFORM_LINUX || ARX_PLATFORM == ARX_PLATFORM_BSD
	reinit = false; // Never needed under linux & bsd
#else
	reinit = true; // By default, always reinit to avoid issues on untested platforms
#endif
	
	if(reinit && !reinterpret_cast<OpenGLRenderer *>(renderer)->isInitialized()) {
		reinterpret_cast<OpenGLRenderer *>(renderer)->reinit();
		renderer->SetViewport(Rect(size_.x, size_.y));
		onRendererInit();
	} else {
		renderer->SetViewport(Rect(size_.x, size_.y));
	}
	
<<<<<<< HEAD
	if(m_Size != oldMode.resolution) {
		onResize(m_Size.x, m_Size.y);
=======
	if(size_ != oldMode.resolution) {
		onResize(size_.x, size_.y);
>>>>>>> 67038a18
	}
}

void * SDLWindow::getHandle() {
	
#if ARX_PLATFORM == ARX_PLATFORM_WIN32
	
	SDL_SysWMinfo wmi;
	SDL_VERSION(&wmi.version);
	
	if(!SDL_GetWMInfo(&wmi)) {
		return NULL;
	}
	
	return wmi.window;
	
#else
	
	// TODO X11 needs more than one pointer (display+window)
	return NULL;
	
#endif
	
}

void SDLWindow::setFullscreenMode(Vec2i resolution, unsigned _depth) {
	
	if(isFullscreen_ && size_ == resolution && depth_ == _depth) {
		return;
	}
	
	if(!setMode(DisplayMode(resolution, depth_), true)) {
		return;
	}
	
	if(!isFullscreen_) {
		isFullscreen_ = true;
		updateSize(true);
		onToggleFullscreen();
	} else {
		updateSize(true);
	}
	
}

void SDLWindow::setWindowSize(Vec2i size) {
	
<<<<<<< HEAD
	if(!m_IsFullscreen && size == getSize()) {
=======
	if(!isFullscreen_ && size == getSize()) {
>>>>>>> 67038a18
		return;
	}
	
	if(!setMode(DisplayMode(size, 0), false)) {
		return;
	}
	
	if(isFullscreen_) {
		isFullscreen_ = false;
		updateSize(true);
		onToggleFullscreen();
	}
}

int SDLCALL SDLWindow::eventFilter(const SDL_Event * event) {
	
	if(mainWindow && event->type == SDL_QUIT) {
		return (mainWindow->onClose()) ? 1 : 0;
	}
	
	return 1;
}

void SDLWindow::tick() {
	
	SDL_Event event;
	while(SDL_PollEvent(&event)) {
		
		switch(event.type) {
			
			case SDL_ACTIVEEVENT: {
				if(event.active.state & SDL_APPINPUTFOCUS) {
					// ignored
				}
				if(event.active.state & SDL_APPACTIVE) {
					if(event.active.gain) {
						onRestore();
					} else {
						onMinimize();
					}
				}
				if(input != NULL && (event.active.state & SDL_APPMOUSEFOCUS)) {
					input->onInputEvent(event);
				}
				break;
			}
			
			case SDL_KEYDOWN:
<<<<<<< HEAD
				// For some reason, release notes from SDL 1.2.12 says a SDL_QUIT message should be sent
				// when ALT-F4 is pressed on Windows, but it doesn't look like it's working as expected...
				if(event.key.keysym.sym == SDLK_F4 && (event.key.keysym.mod & KMOD_ALT) != KMOD_NONE) {
=======
				
				// For some reason, release notes from SDL 1.2.12 says a SDL_QUIT message
				// should be sent when ALT-F4 is pressed on Windows,
				// but it doesn't look like it's working as expected...
				if(event.key.keysym.sym == SDLK_F4
					&& (event.key.keysym.mod & KMOD_ALT) != KMOD_NONE) {
>>>>>>> 67038a18
					onDestroy();
					break;
				}
				
#if ARX_PLATFORM != ARX_PLATFORM_WIN32
				// The SDL X11 backend always grabs all keys when in fullscreen mode,
				// ufortunately breaking window manager shortcuts.
				// At least provide users with a way to switch to other windows.
				if(event.key.keysym.sym == SDLK_TAB
				   && (event.key.keysym.mod & KMOD_ALT) != KMOD_NONE) {
					SDL_WM_IconifyWindow();
				}
#endif
				
			case SDL_KEYUP:
			case SDL_MOUSEMOTION:
			case SDL_MOUSEBUTTONDOWN:
			case SDL_MOUSEBUTTONUP:
			case SDL_JOYAXISMOTION:
			case SDL_JOYBALLMOTION:
			case SDL_JOYHATMOTION:
			case SDL_JOYBUTTONDOWN:
			case SDL_JOYBUTTONUP: {
				if(input) {
					input->onInputEvent(event);
				}
				break;
			}
			
			case SDL_QUIT: {
				onDestroy();
				break;
			}
			
			case SDL_VIDEORESIZE: {
				Vec2i newSize(event.resize.w, event.resize.h);
				if(newSize != size_ && !isFullscreen_) {
					setMode(DisplayMode(newSize, depth_), false);
					updateSize(false);
				}
				break;
			}
			
			case SDL_VIDEOEXPOSE: {
				onPaint();
				break;
			}
			
		}
		
	}
	
}

Vec2i SDLWindow::getCursorPosition() const {
	int cursorPosX, cursorPosY;
	SDL_GetMouseState(&cursorPosX, &cursorPosY);
	return Vec2i(cursorPosX, cursorPosY);
}

void SDLWindow::showFrame() {
	SDL_GL_SwapBuffers();
}

void SDLWindow::hide() {
	SDL_WM_IconifyWindow();
	onShow(false);
}<|MERGE_RESOLUTION|>--- conflicted
+++ resolved
@@ -253,13 +253,8 @@
 		renderer->SetViewport(Rect(size_.x, size_.y));
 	}
 	
-<<<<<<< HEAD
-	if(m_Size != oldMode.resolution) {
-		onResize(m_Size.x, m_Size.y);
-=======
 	if(size_ != oldMode.resolution) {
 		onResize(size_.x, size_.y);
->>>>>>> 67038a18
 	}
 }
 
@@ -307,11 +302,7 @@
 
 void SDLWindow::setWindowSize(Vec2i size) {
 	
-<<<<<<< HEAD
-	if(!m_IsFullscreen && size == getSize()) {
-=======
 	if(!isFullscreen_ && size == getSize()) {
->>>>>>> 67038a18
 		return;
 	}
 	
@@ -360,18 +351,12 @@
 			}
 			
 			case SDL_KEYDOWN:
-<<<<<<< HEAD
-				// For some reason, release notes from SDL 1.2.12 says a SDL_QUIT message should be sent
-				// when ALT-F4 is pressed on Windows, but it doesn't look like it's working as expected...
-				if(event.key.keysym.sym == SDLK_F4 && (event.key.keysym.mod & KMOD_ALT) != KMOD_NONE) {
-=======
 				
 				// For some reason, release notes from SDL 1.2.12 says a SDL_QUIT message
 				// should be sent when ALT-F4 is pressed on Windows,
 				// but it doesn't look like it's working as expected...
 				if(event.key.keysym.sym == SDLK_F4
 					&& (event.key.keysym.mod & KMOD_ALT) != KMOD_NONE) {
->>>>>>> 67038a18
 					onDestroy();
 					break;
 				}
